package ai.solace.llamakotlin.core

/**
 * Data class to store usage information for each tensor in the graph.
 */
internal data class TensorUsageInfo(
    var numChildren: Int = 0,       // Number of direct consumers of this tensor
    var numViews: Int = 0,          // Number of views pointing to this tensor's data
    var ownsMemory: Boolean = false, // True if this tensor is the original owner of its allocated memory segment
                                   // Becomes false if its memory is reused by an inplace child.
    var isOutputTensor: Boolean = false, // True if this tensor is marked as a graph output
    var dataOffset: ULong = 0uL,    // Actual allocated offset in the buffer
    var bufferId: Int = -1,         // Actual buffer ID where tensor is allocated
    var calculatedSize: ULong = 0uL // Calculated size of the tensor in bytes
)

/**
 * Kotlin Native port of GGML memory allocation functionality.
 * This file contains the memory allocation and management functions for GGML tensors.
 */

/**
 * Calculates the offset aligned to the specified alignment.
 *
 * @param offset The original offset
 * @param alignment The alignment requirement (must be a power of 2)
 * @return The aligned offset
 */
@OptIn(kotlin.experimental.ExperimentalNativeApi::class)
fun alignedOffset(offset: ULong, alignment: UInt): ULong {
    // Ensure alignment is a power of 2
    assert(alignment > 0u && (alignment and (alignment - 1u)) == 0u)

    val align = (alignment - (offset % alignment)) % alignment
    return offset + align
}

/**
 * Tensor allocator for managing memory allocation for individual tensors.
 */
class GGMLTensorAllocator {
    // Buffer where tensors are allocated
    var buffer: Any? = null

    // Base pointer of the buffer
    var base: Any? = null

    // Alignment requirement for tensor data
    var alignment: UInt = 16u

    // Current offset in the buffer
    var offset: ULong = 0u

    /**
     * Creates a new tensor allocator.
     *
     * @param buffer The buffer to allocate from
     * @param alignment The alignment requirement for tensor data
     */
    constructor(buffer: Any? = null, alignment: UInt = 16u) {
        this.buffer = buffer
        this.base = buffer
        this.alignment = alignment
        this.offset = 0u
    }

    /**
     * Allocates memory for a tensor.
     *
     * @param tensor The tensor to allocate memory for
     */
    fun allocate(tensor: GGMLTensor) {
        // Calculate the size of the tensor
        val size = calculateTensorSize(tensor)

        // Align the offset to the required alignment
        offset = alignedOffset(offset, alignment)

        // Allocate memory for the tensor based on its type
        when (tensor.type) {
            GGMLType.F32 -> tensor.data = FloatArray(size.toInt()) { 0.0f }
            GGMLType.F16 -> tensor.data = ShortArray(size.toInt()) { 0 }
            GGMLType.I8 -> tensor.data = ByteArray(size.toInt()) { 0 }
            GGMLType.I16 -> tensor.data = ShortArray(size.toInt()) { 0 }
            GGMLType.I32 -> tensor.data = IntArray(size.toInt()) { 0 }
            GGMLType.I64 -> tensor.data = LongArray(size.toInt()) { 0L }
            else -> tensor.data = ByteArray(size.toInt()) { 0 } // Default for quantized types
        }

        // Update the offset
        offset += size
    }

    /**
     * Calculates the size of a tensor in elements.
     *
     * @param tensor The tensor to calculate the size for
     * @return The size of the tensor in elements
     */
    private fun calculateTensorByteSize(tensor: GGMLTensor): ULong { // Renamed for clarity and correctness
        val numElements = tensor.numElements().toULong()
        if (numElements == 0uL && !tensor.isValidZeroSizedTensor()) {
            // If numElements is 0 but it's not a valid zero-sized tensor (e.g. type COUNT or ne[i]=0),
            // it might be an uninitialized tensor or an issue.
            // However, isValidZeroSizedTensor also checks for ne[i]=0 which leads to numElements=0.
            // The primary check for numElements == 0uL at the start is good.
        }
        if (numElements == 0uL) return 0uL


        return when (tensor.type) {
            GGMLType.Q4_0, GGMLType.Q4_1, GGMLType.Q8_0 -> { // Add other block types here if they have elementsPerBlock
                val elementsPerBlock = when(tensor.type) {
                    GGMLType.Q4_0 -> QK4_0.toULong()
                    GGMLType.Q4_1 -> QK4_1.toULong()
                    GGMLType.Q8_0 -> QK8_0.toULong()
                    else -> 1uL // Should not happen due to outer when
                }
                if (elementsPerBlock == 0uL) return 0uL // Avoid division by zero

                // GGML typically expects numElements to be a multiple of elementsPerBlock for quantized types.
                // If not, it's often an error or requires padding logic not yet implemented.
                if (numElements % elementsPerBlock != 0uL) {
                     println("Warning: Tensor ${tensor.name} of type ${tensor.type} has $numElements elements, not perfectly divisible by block size $elementsPerBlock. Byte size calculation might be incorrect if padding is expected.")
                }
                // Calculate size based on full blocks needed for the given number of elements.
                (numElements / elementsPerBlock) * tensor.type.byteSize
            }
            // For non-block types, type.byteSize is the size of one element.
            // For GGMLType.COUNT, byteSize is 0, so this correctly results in 0.
            else -> numElements * tensor.type.byteSize
        }
    }

    /**
     * Resets the allocator.
     */
    @Suppress("unused")
    fun reset() {
        offset = 0u
    }
}

/**
 * Free block for dynamic memory allocation.
 */
class FreeBlock(
    var offset: ULong = 0u,
    var size: ULong = 0u
)

/**
 * Dynamic tensor allocator for managing memory allocation with free blocks.
 */
class GGMLDynTensorAllocator {
    // Alignment requirement for tensor data
    var alignment: UInt = 16u

    // Free blocks
    var freeBlocks = mutableListOf<FreeBlock>()

    // Maximum size allocated
    var maxSize: ULong = 0u

    /**
     * Creates a new dynamic tensor allocator.
     *
     * @param alignment The alignment requirement for tensor data
     */
    constructor(alignment: UInt = 16u, bufferSize: ULong? = null) {
        this.alignment = alignment
        reset(bufferSize)
    }

    /**
     * Allocates memory for a tensor.
     *
     * @param size The size to allocate in bytes
     * @param tensor The tensor to allocate memory for (used for debugging)
     * @return The offset of the allocated memory
     */
    fun allocate(size: ULong, @Suppress("unused") tensor: GGMLTensor): ULong {
        // Align the size to the required alignment
        val alignedSize = alignedOffset(size, alignment)

        // Find the best fitting free block
        var bestFitBlock = -1
        var bestFitSize = ULong.MAX_VALUE

        for (i in 0 until freeBlocks.size - 1) {
            val block = freeBlocks[i]
            if (block.size >= alignedSize && block.size <= bestFitSize) {
                bestFitBlock = i
                bestFitSize = block.size
            }
        }

        // If no best fit found, use the last block
        if (bestFitBlock == -1) {
            val lastBlock = freeBlocks.last()
            if (lastBlock.size >= alignedSize) {
                bestFitBlock = freeBlocks.size - 1
            } else {
                throw IllegalStateException("Not enough space in the buffer to allocate $alignedSize bytes")
            }
        }

        // Allocate from the best fit block
        val block = freeBlocks[bestFitBlock]
        val offset = block.offset
        block.offset += alignedSize
        block.size -= alignedSize

        // Remove the block if it's empty
        if (block.size == 0UL) {
            freeBlocks.removeAt(bestFitBlock)
        }

        // Update the maximum size
        maxSize = maxOf(maxSize, offset + alignedSize)

        return offset
    }

    /**
     * Frees memory for a tensor.
     *
     * @param offset The offset of the memory to free
     * @param size The size of the memory to free
     * @param tensor The tensor to free memory for (used for debugging)
     */
    fun freeTensor(offset: ULong, size: ULong, @Suppress("unused") tensor: GGMLTensor) {
        // Align the size to the required alignment
        val alignedSize = alignedOffset(size, alignment)

        // Try to merge with an existing block
        for (i in freeBlocks.indices) {
            val block = freeBlocks[i]

            // Check if the memory is at the end of the block
            if (block.offset + block.size == offset) {
                block.size += alignedSize

                // Check if we can merge with the next block
                if (i < freeBlocks.size - 1 && block.offset + block.size == freeBlocks[i + 1].offset) {
                    block.size += freeBlocks[i + 1].size
                    freeBlocks.removeAt(i + 1)
                }
                return
            }

            // Check if the memory is at the beginning of the block
            if (offset + alignedSize == block.offset) {
                block.offset = offset
                block.size += alignedSize

                // Check if we can merge with the previous block
                if (i > 0 && freeBlocks[i - 1].offset + freeBlocks[i - 1].size == block.offset) {
                    freeBlocks[i - 1].size += block.size
                    freeBlocks.removeAt(i)
                }
                return
            }
        }

        // Add a new block
        val newBlock = FreeBlock(offset, alignedSize)

        // Insert the new block in the correct position to keep the array sorted by address
        var insertPos = 0
        while (insertPos < freeBlocks.size && freeBlocks[insertPos].offset < offset) {
            insertPos++
        }

        freeBlocks.add(insertPos, newBlock)
    }

    /**
     * Resets the allocator.
     */
    fun reset(bufferSize: ULong? = null) {
        freeBlocks.clear()
        freeBlocks.add(FreeBlock(0u, bufferSize ?: (ULong.MAX_VALUE / 2u))) // Restrict maximum size to half ULong.MAX_VALUE to avoid overflows
        maxSize = 0u
    }

    /**
     * Gets the maximum size allocated.
     *
     * @return The maximum size allocated
     */
    fun getMaxSize(): ULong {
        return maxSize
    }
}

/**
 * Graph allocator for managing memory allocation for computation graphs.
 */
class GGMLGraphAllocator {
    // Tensor allocator for each buffer
    var tensorAllocators = mutableListOf<GGMLDynTensorAllocator>()

    // Buffers
    var buffers = mutableListOf<ByteArray?>()

    // Map to store usage information for each tensor
    private val tensorUsageMap = mutableMapOf<GGMLTensor, TensorUsageInfo>()

    /**
     * Creates a new graph allocator.
     */
    constructor() {
        // Create a default tensor allocator
        val defaultBufferSize = 1024 * 1024
        buffers.add(ByteArray(defaultBufferSize))
        tensorAllocators.add(GGMLDynTensorAllocator(bufferSize = defaultBufferSize.toULong()))
<<<<<<< HEAD
=======
    }

    private fun ensureBufferCapacity(bufferId: Int, requiredSize: ULong) {
        if (bufferId < 0 || bufferId >= buffers.size || bufferId >= tensorAllocators.size) {
            // Or throw an IllegalArgumentException, depending on desired error handling
            println("Error: Invalid bufferId $bufferId")
            return
        }

        val currentBuffer = buffers[bufferId]
        if (currentBuffer == null || currentBuffer.size < requiredSize.toInt()) {
            // Ensure requiredSize is not zero if creating a new buffer,
            // though ULong to Int conversion might cap it.
            // Consider a minimum practical size or error if requiredSize is too large for Int.
            val newSize = if (requiredSize > Int.MAX_VALUE.toULong()) {
                println("Warning: requiredSize $requiredSize exceeds Int.MAX_VALUE. Clamping to Int.MAX_VALUE.")
                Int.MAX_VALUE
            } else {
                requiredSize.toInt()
            }

            if (newSize <= 0 && requiredSize > 0u) {
                throw IllegalArgumentException("Invalid buffer size: requiredSize $requiredSize resulted in non-positive newSize $newSize. This may indicate an overflow or invalid input.")
                 println("Warning: requiredSize $requiredSize results in non-positive newSize $newSize. Using a minimal size if possible or erroring.")
                // This case needs careful handling. Forcing a minimal size might be an option,
                // or throwing an error if requiredSize was genuinely > 0 but resulted in newSize <= 0.
                // For now, let's assume this indicates an issue or very small required size.
                // If requiredSize was 0, ByteArray(0) is valid but perhaps not intended.
                // If requiredSize was >0 but became 0 after toInt(), it's an overflow that was clamped.

            }

            buffers[bufferId] = ByteArray(newSize) // Create/resize the actual buffer
            tensorAllocators[bufferId].reset(newSize.toULong()) // Reset the allocator with the new size
        }
>>>>>>> 58b6b03a
    }


    /**
     * Analyzes the computation graph to understand tensor usage patterns.
     * This information can be used for memory optimization strategies like
     * inplace operations and memory reuse.
     */
    private fun analyzeTensorUsage(graph: GGMLCGraph) {
        tensorUsageMap.clear()

        // Initialize map for all unique tensors in the graph (leafs and nodes)
        // and mark output tensors.
        val allTensors = (graph.leafs.filterNotNull() + graph.nodes.filterNotNull()).distinct()
        for (tensor in allTensors) {
            // isOutput() method was added to GGMLTensor in GGMLTypes.kt
            tensorUsageMap.getOrPut(tensor) { TensorUsageInfo() }.isOutputTensor = tensor.isOutput()
        }

        // Populate numChildren and numViews
        for (node in graph.nodes) {
            if (node == null) continue

            // Increment numViews for the source of a view tensor
            // ggml_is_view() is defined at the end of this file.
            if (ggml_is_view(node) && node.viewSrc != null) {
                tensorUsageMap[node.viewSrc!!]?.let { it.numViews++ }
            }

            // Increment numChildren for each source tensor
            for (j in 0 until GGML_MAX_SRC) {
                val srcTensor = node.src[j]
                if (srcTensor != null) {
                    tensorUsageMap[srcTensor]?.let { it.numChildren++ }
                }
            }
        }
        // ownsMemory will be determined during allocation/memory planning phase
    }

    private fun ensureBufferCapacity(bufferId: Int, requiredSize: ULong) {
        if (bufferId < 0 || bufferId >= buffers.size || bufferId >= tensorAllocators.size) {
            // Or throw an IllegalArgumentException, depending on desired error handling
            println("Error: Invalid bufferId $bufferId")
            return
        }

        val currentBuffer = buffers[bufferId]
        if (currentBuffer == null || currentBuffer.size < requiredSize.toInt()) {
            // Ensure requiredSize is not zero if creating a new buffer,
            // though ULong to Int conversion might cap it.
            // Consider a minimum practical size or error if requiredSize is too large for Int.
            val newSize = if (requiredSize > Int.MAX_VALUE.toULong()) {
                println("Warning: requiredSize $requiredSize exceeds Int.MAX_VALUE. Clamping to Int.MAX_VALUE.")
                Int.MAX_VALUE
            } else {
                requiredSize.toInt()
            }

            // Add the new check:
            if (newSize <= 0 && requiredSize > 0uL) {
                throw IllegalArgumentException(
                    "Invalid buffer size for buffer $bufferId: " +
                    "original requiredSize $requiredSize (ULong) resulted in " +
                    "non-positive effective size $newSize (Int) for ByteArray construction. " +
                    "This may indicate an overflow from ULong to Int or an invalid input."
                )
            }
            // If requiredSize is 0uL, newSize will be 0. ByteArray(0) is valid.
            // The condition above ensures that if requiredSize was > 0, newSize must also be > 0.

            buffers[bufferId] = ByteArray(newSize) // Create/resize the actual buffer. If newSize is 0, this is ByteArray(0).
            tensorAllocators[bufferId].reset(newSize.toULong()) // Reset the allocator with the new size
        }
    }


    /**
     * Analyzes the computation graph to understand tensor usage patterns.
     * This information can be used for memory optimization strategies like
     * inplace operations and memory reuse.
     */
    private fun analyzeTensorUsage(graph: GGMLCGraph) {
        tensorUsageMap.clear()

        // Initialize map for all unique tensors in the graph (leafs and nodes)
        // and mark output tensors.
        val allTensors = (graph.leafs.filterNotNull() + graph.nodes.filterNotNull()).distinct()
        for (tensor in allTensors) {
            // isOutput() method was added to GGMLTensor in GGMLTypes.kt
            tensorUsageMap.getOrPut(tensor) { TensorUsageInfo() }.isOutputTensor = tensor.isOutput()
        }

        // Populate numChildren and numViews
        for (node in graph.nodes) {
            if (node == null) continue

            // Increment numViews for the source of a view tensor
            // ggml_is_view() is defined at the end of this file.
            if (ggml_is_view(node) && node.viewSrc != null) {
                tensorUsageMap[node.viewSrc!!]?.let { it.numViews++ }
            }

            // Increment numChildren for each source tensor
            for (j in 0 until GGML_MAX_SRC) {
                val srcTensor = node.src[j]
                if (srcTensor != null) {
                    tensorUsageMap[srcTensor]?.let { it.numChildren++ }
                }
            }
        }
        // ownsMemory will be determined during allocation/memory planning phase
    }

    private fun ensureBufferCapacity(bufferId: Int, requiredSize: ULong) {
        if (bufferId < 0 || bufferId >= buffers.size || bufferId >= tensorAllocators.size) {
            // Or throw an IllegalArgumentException, depending on desired error handling
            println("Error: Invalid bufferId $bufferId")
            return
        }

        val currentBuffer = buffers[bufferId]
        if (currentBuffer == null || currentBuffer.size < requiredSize.toInt()) {
            // Ensure requiredSize is not zero if creating a new buffer,
            // though ULong to Int conversion might cap it.
            // Consider a minimum practical size or error if requiredSize is too large for Int.
            val newSize = if (requiredSize > Int.MAX_VALUE.toULong()) {
                println("Warning: requiredSize $requiredSize exceeds Int.MAX_VALUE. Clamping to Int.MAX_VALUE.")
                Int.MAX_VALUE
            } else {
                requiredSize.toInt()
            }

            // Add the new check:
            if (newSize <= 0 && requiredSize > 0uL) {
                throw IllegalArgumentException(
                    "Invalid buffer size for buffer $bufferId: " +
                    "original requiredSize $requiredSize (ULong) resulted in " +
                    "non-positive effective size $newSize (Int) for ByteArray construction. " +
                    "This may indicate an overflow from ULong to Int or an invalid input."
                )
            }
            // If requiredSize is 0uL, newSize will be 0. ByteArray(0) is valid.
            // The condition above ensures that if requiredSize was > 0, newSize must also be > 0.

            buffers[bufferId] = ByteArray(newSize) // Create/resize the actual buffer. If newSize is 0, this is ByteArray(0).
            tensorAllocators[bufferId].reset(newSize.toULong()) // Reset the allocator with the new size
        }
    }


    /**
     * Allocates memory for all tensors in a computation graph.
     *
     * @param graph The computation graph to allocate memory for
     * @return True if allocation was successful, false otherwise
     */
    fun allocateGraph(graph: GGMLCGraph): Boolean {
        analyzeTensorUsage(graph) // Analyze usage first

        // Reset the allocators
        for (allocator in tensorAllocators) {
            allocator.reset()
        }

        // Allocate memory for leaf nodes
        for (i in 0 until graph.nLeafs) {
            val leaf = graph.leafs[i] ?: continue
            if (leaf.data == null && !ggml_is_view(leaf)) {
                allocateTensor(leaf, 0)
            }
        }

        // Allocate memory for internal nodes
        for (i in 0 until graph.nNodes) {
            val node = graph.nodes[i] ?: continue

            // Allocate memory for source tensors if needed
            for (j in 0 until GGML_MAX_SRC) {
                val src = node.src[j] ?: continue
                if (src.data == null && !ggml_is_view(src)) {
                    allocateTensor(src, 0)
                }
            }

            // Allocate memory for the node itself
            if (node.data == null && !ggml_is_view(node)) {
                allocateTensor(node, 0) // Current node (child) gets its memory
            }

            // After node is allocated (and potentially reused parent's memory),
            // check if any of its parents can be freed.
            for (j in 0 until GGML_MAX_SRC) {
                val parentTensor = node.src[j]
                if (parentTensor != null) {
                    val parentUsageInfo = tensorUsageMap[parentTensor]
                        ?: continue // Should have been populated by analyzeTensorUsage

                    parentUsageInfo.numChildren--

                    if (parentUsageInfo.numChildren == 0 && parentUsageInfo.numViews == 0) {
                        if (ggml_is_view(parentTensor)) {
                            parentTensor.viewSrc?.let { viewSrc ->
                                tensorUsageMap[viewSrc]?.let { viewSrcUsage ->
                                    viewSrcUsage.numViews--
                                    if (viewSrcUsage.numChildren == 0 && viewSrcUsage.numViews == 0 &&
                                        viewSrcUsage.ownsMemory && !viewSrcUsage.isOutputTensor && viewSrcUsage.bufferId != -1) {
                                        tensorAllocators[viewSrcUsage.bufferId].freeTensor(
                                            viewSrcUsage.dataOffset,
                                            viewSrcUsage.calculatedSize,
                                            viewSrc
                                        )
                                        viewSrcUsage.ownsMemory = false
                                    }
                                }
                            }
                        } else if (parentUsageInfo.ownsMemory && !parentUsageInfo.isOutputTensor && parentUsageInfo.bufferId != -1) {
                            tensorAllocators[parentUsageInfo.bufferId].freeTensor(
                                parentUsageInfo.dataOffset,
                                parentUsageInfo.calculatedSize,
                                parentTensor
                            )
                            parentUsageInfo.ownsMemory = false
                        }
                    }
                }
            }
        }

        val calculatedMaxSize = getBufferSize(0)
        ensureBufferCapacity(0, calculatedMaxSize)

        return true
    }

    /**
     * Allocates memory for a tensor.
     *
     * @param tensor The tensor to allocate memory for
     * @param bufferId The ID of the buffer to allocate from (default or chosen by strategy)
     */
    private fun allocateTensor(tensor: GGMLTensor, bufferId: Int) {
        val tensorUsage = tensorUsageMap[tensor]
            ?: throw IllegalStateException("TensorUsageInfo not found for tensor ${tensor.name}. analyzeTensorUsage must be called first.")

        // Handle Pre-allocated/View Tensors
        if (tensor.data != null || ggml_is_view(tensor)) {
            tensorUsage.ownsMemory = false // Does not own memory from this allocator
            // For views, bufferId and dataOffset should ideally be set based on viewSrc.
            // This might require view-specific initialization logic elsewhere.
            // If it's a view and viewSrc is in tensorUsageMap, copy allocation details.
            if (ggml_is_view(tensor) && tensor.viewSrc != null) {
                tensorUsageMap[tensor.viewSrc!!]?.let { srcUsage ->
                    tensor.bufferId = srcUsage.bufferId
                    // tensor.viewOffs is the byte offset from the start of viewSrc's data region (which begins at srcUsage.dataOffset).
                    // Thus, the absolute offset of the view tensor's data is srcUsage.dataOffset + tensor.viewOffs.
                    tensor.dataOffset = srcUsage.dataOffset + tensor.viewOffs

                    tensorUsage.bufferId = srcUsage.bufferId
                    tensorUsage.dataOffset = tensor.dataOffset
                    // Ensure calculatedSize for the view tensor reflects its own dimensions and type, using byte size.
                    tensorUsage.calculatedSize = calculateTensorByteSize(tensor)
<<<<<<< HEAD
=======

>>>>>>> 58b6b03a
                }
            }
            return // No new allocation needed
        }

        // tensorUsage is already fetched.
        // val tensorUsage = tensorUsageMap[tensor]!! // This is already done at the start of the function.

        val tensorCalculatedByteSize = calculateTensorByteSize(tensor) // Use the corrected byte size calculation

        // New handling for zero-sized tensors, placed before inplace allocation logic
        if (tensorCalculatedByteSize == 0uL) {
            if (tensor.isValidZeroSizedTensor()) {
                // Ensure this isn't a view that has already been "allocated" by its source.
                // The initial check `if (tensor.data != null || ggml_is_view(tensor))` handles this.
                // However, if it's a view of a zero-sized tensor, its viewSrc might be what needs allocation.
                // The current logic for views seems to copy bufferId/dataOffset from srcUsage.
                // If viewSrc itself is zero-sized and gets processed here, this is fine.
                // A view of a non-zero tensor that results in a zero-sized view (e.g. ne=[0,...]) is also fine.

                println("Info: Tensor ${tensor.name} type ${tensor.type} (dims: ${tensor.ne.joinToString()}) is validly zero-sized. Allocating 0 bytes.")

                val actualBufferId = bufferId
                val offset = tensorAllocators[actualBufferId].allocate(0uL, tensor)

                tensor.bufferId = actualBufferId
                tensor.dataOffset = offset

                tensorUsage.ownsMemory = true
                tensorUsage.bufferId = actualBufferId
                tensorUsage.dataOffset = offset
                tensorUsage.calculatedSize = 0uL // It's a zero-byte allocation
            } else {
                // This case implies numElements > 0 but type.byteSize is 0 for a data type,
                // which should have been warned about during stride calculation or type definition.
                // Or, numElements became 0 in an unexpected way for a non-COUNT type.
                println("Warning: Tensor ${tensor.name} type ${tensor.type} (dims: ${tensor.ne.joinToString()}) has an unexpected calculated byte size 0. Skipping allocation.")
                tensorUsage.ownsMemory = false
                tensorUsage.calculatedSize = 0uL
                tensor.bufferId = -1
                tensor.dataOffset = 0uL
                tensorUsage.bufferId = -1
                tensorUsage.dataOffset = 0uL
            }
            return // Processed zero-sized tensor, skip further allocation logic
        }

        // Inplace allocation logic starts here
        var inplaceFound = false
        // val tensorCalculatedSize = calculateTensorSize(tensor) // This is now tensorCalculatedByteSize

        if (tensor.op.canBeInplace) {
            for (srcIdx in tensor.src.indices) {
                val parentTensor = tensor.src[srcIdx]
                if (parentTensor != null) {
                    val parentUsageInfo = tensorUsageMap[parentTensor]
                        ?: continue // Should not happen if all tensors are in map

                    val parentCalculatedSize = parentUsageInfo.calculatedSize // Relies on parent being processed already for its size

                    // Eligibility checks for inplace
                    if (parentUsageInfo.ownsMemory &&
                        parentUsageInfo.numChildren == 1 && // Current tensor is the sole effective consumer
                        parentUsageInfo.numViews == 0 &&
                        !parentUsageInfo.isOutputTensor &&
                        tensor.type == parentTensor.type &&
                        tensorCalculatedSize == parentCalculatedSize && // Ensure sizes match
                        parentUsageInfo.bufferId != -1) {

                        tensor.bufferId = parentUsageInfo.bufferId
                        tensor.dataOffset = parentUsageInfo.dataOffset

                        tensorUsage.ownsMemory = true // This tensor now owns the memory segment
                        tensorUsage.bufferId = tensor.bufferId
                        tensorUsage.dataOffset = tensor.dataOffset
                        tensorUsage.calculatedSize = tensorCalculatedSize

                        parentUsageInfo.ownsMemory = false // Parent relinquishes ownership

                        inplaceFound = true
                        break // Found an inplace source
                    }
                }
            }
        }

        if (!inplaceFound) {
            // Standard allocation if no inplace opportunity or tensor is not inplace eligible
            // The zero-size check is now handled above.
            // This part is only for non-zero sized tensors.

            val actualBufferId = bufferId // Use the passed-in bufferId for now
            // Pass tensorCalculatedByteSize to the allocator
            val offset = tensorAllocators[actualBufferId].allocate(tensorCalculatedByteSize, tensor)

            tensor.bufferId = actualBufferId
            tensor.dataOffset = offset

            tensorUsage.ownsMemory = true
            tensorUsage.bufferId = actualBufferId
            tensorUsage.dataOffset = offset
            tensorUsage.calculatedSize = tensorCalculatedByteSize // Store the byte size
        }
    }

    // calculateTensorSize was renamed to calculateTensorByteSize and modified.
    // The old calculateTensorSize (which calculated num elements) is effectively replaced by tensor.numElements()

    /**
     * Reserves memory for a computation graph without actually allocating it.
     *
     * @param graph The computation graph to reserve memory for
     * @return True if reservation was successful, false otherwise
     */
    @Suppress("unused")
    fun reserveGraph(graph: GGMLCGraph): Boolean {
        analyzeTensorUsage(graph) // Analyze usage first

        // This is similar to allocateGraph, but doesn't actually allocate memory
        // It just calculates the memory requirements

        // Reset the allocators
        for (allocator in tensorAllocators) {
            allocator.reset()
        }

        // Calculate memory requirements for leaf nodes
        for (i in 0 until graph.nLeafs) {
            val leaf = graph.leafs[i] ?: continue
            if (leaf.data == null && !ggml_is_view(leaf)) {
                reserveTensor(leaf, 0)
            }
        }

        // Calculate memory requirements for internal nodes
        for (i in 0 until graph.nNodes) {
            val node = graph.nodes[i] ?: continue

            // Calculate memory requirements for source tensors if needed
            for (j in 0 until GGML_MAX_SRC) {
                val src = node.src[j] ?: continue
                if (src.data == null && !ggml_is_view(src)) {
                    reserveTensor(src, 0)
                }
            }

            // Calculate memory requirements for the node itself
            if (node.data == null && !ggml_is_view(node)) {
                reserveTensor(node, 0)
            }
        }

        return true
    }

    /**
     * Reserves memory for a tensor without actually allocating it.
     *
     * @param tensor The tensor to reserve memory for
     * @param bufferId The ID of the buffer to reserve from
     */
    private fun reserveTensor(tensor: GGMLTensor, bufferId: Int) {
        // Calculate the byte size of the tensor
        val byteSize = calculateTensorByteSize(tensor)

        // Reserve memory from the tensor allocator
        tensorAllocators[bufferId].allocate(byteSize, tensor)
    }

    /**
     * Gets the size of a buffer.
     *
     * @param bufferId The ID of the buffer
     * @return The size of the buffer in bytes
     */
    fun getBufferSize(bufferId: Int): ULong {
        if (bufferId < 0 || bufferId >= tensorAllocators.size) {
            return 0u
        }

        return tensorAllocators[bufferId].getMaxSize()
    }
}

/**
 * Checks if a tensor is a view.
 *
 * @param tensor The tensor to check
 * @return True if the tensor is a view, false otherwise
 */
fun ggml_is_view(tensor: GGMLTensor): Boolean {
    return tensor.viewSrc != null
}<|MERGE_RESOLUTION|>--- conflicted
+++ resolved
@@ -315,44 +315,6 @@
         val defaultBufferSize = 1024 * 1024
         buffers.add(ByteArray(defaultBufferSize))
         tensorAllocators.add(GGMLDynTensorAllocator(bufferSize = defaultBufferSize.toULong()))
-<<<<<<< HEAD
-=======
-    }
-
-    private fun ensureBufferCapacity(bufferId: Int, requiredSize: ULong) {
-        if (bufferId < 0 || bufferId >= buffers.size || bufferId >= tensorAllocators.size) {
-            // Or throw an IllegalArgumentException, depending on desired error handling
-            println("Error: Invalid bufferId $bufferId")
-            return
-        }
-
-        val currentBuffer = buffers[bufferId]
-        if (currentBuffer == null || currentBuffer.size < requiredSize.toInt()) {
-            // Ensure requiredSize is not zero if creating a new buffer,
-            // though ULong to Int conversion might cap it.
-            // Consider a minimum practical size or error if requiredSize is too large for Int.
-            val newSize = if (requiredSize > Int.MAX_VALUE.toULong()) {
-                println("Warning: requiredSize $requiredSize exceeds Int.MAX_VALUE. Clamping to Int.MAX_VALUE.")
-                Int.MAX_VALUE
-            } else {
-                requiredSize.toInt()
-            }
-
-            if (newSize <= 0 && requiredSize > 0u) {
-                throw IllegalArgumentException("Invalid buffer size: requiredSize $requiredSize resulted in non-positive newSize $newSize. This may indicate an overflow or invalid input.")
-                 println("Warning: requiredSize $requiredSize results in non-positive newSize $newSize. Using a minimal size if possible or erroring.")
-                // This case needs careful handling. Forcing a minimal size might be an option,
-                // or throwing an error if requiredSize was genuinely > 0 but resulted in newSize <= 0.
-                // For now, let's assume this indicates an issue or very small required size.
-                // If requiredSize was 0, ByteArray(0) is valid but perhaps not intended.
-                // If requiredSize was >0 but became 0 after toInt(), it's an overflow that was clamped.
-
-            }
-
-            buffers[bufferId] = ByteArray(newSize) // Create/resize the actual buffer
-            tensorAllocators[bufferId].reset(newSize.toULong()) // Reset the allocator with the new size
-        }
->>>>>>> 58b6b03a
     }
 
 
@@ -615,10 +577,7 @@
                     tensorUsage.dataOffset = tensor.dataOffset
                     // Ensure calculatedSize for the view tensor reflects its own dimensions and type, using byte size.
                     tensorUsage.calculatedSize = calculateTensorByteSize(tensor)
-<<<<<<< HEAD
-=======
-
->>>>>>> 58b6b03a
+
                 }
             }
             return // No new allocation needed

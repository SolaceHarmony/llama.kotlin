--- conflicted
+++ resolved
@@ -315,8 +315,6 @@
         val defaultBufferSize = 1024 * 1024
         buffers.add(ByteArray(defaultBufferSize))
         tensorAllocators.add(GGMLDynTensorAllocator(bufferSize = defaultBufferSize.toULong()))
-<<<<<<< HEAD
-=======
     }
 
 
@@ -355,7 +353,6 @@
             }
         }
         // ownsMemory will be determined during allocation/memory planning phase
->>>>>>> c808d896
     }
 
     private fun ensureBufferCapacity(bufferId: Int, requiredSize: ULong) {

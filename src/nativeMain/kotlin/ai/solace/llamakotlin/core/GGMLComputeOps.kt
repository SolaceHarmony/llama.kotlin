package ai.solace.llamakotlin.core

import ai.solace.llamakotlin.core.GGMLGraphAllocator // Required for new function signatures
import kotlin.math.abs
import kotlin.math.round
import kotlin.Short.Companion.SIZE_BYTES as SHORT_SIZE_BYTES

/**
 * Kotlin Native port of GGML tensor computation operations.
 * This file contains the implementation of actual computation functionality for tensor operations.
 */

/**
 * Calculates the total size of a tensor based on its dimensions.
 *
 * @param ne The dimensions of the tensor
 * @return The total number of elements in the tensor
 */
fun calculateTotalSize(ne: LongArray): Int {
    var totalSize = 1
    for (i in 0 until GGML_MAX_DIMS) {
        totalSize *= ne[i].toInt()
    }
    return totalSize
}

/**
 * Allocates memory for a tensor based on its type and size.
 * (Note: This function is less relevant now that compute ops use graphAllocator for results)
 */
@Suppress("unused")
fun allocateMemory(type: GGMLType, size: Int): Any {
    return when (type) {
        GGMLType.F32 -> FloatArray(size) { 0.0f }
        GGMLType.F16 -> ShortArray(size) { 0 } // Still used by quantizeTensor for F16 intermediate
        GGMLType.I8 -> ByteArray(size) { 0 }
        GGMLType.I16 -> ShortArray(size) { 0 }
        GGMLType.I32 -> IntArray(size) { 0 }
        GGMLType.I64 -> LongArray(size) { 0L }
        else -> ByteArray(size) { 0 } // Default for quantized types
    }
}

/**
 * Computes the dot product of a row from a Q8_0 tensor and a column from an F32 tensor.
 * Used as a core part of Q8_0 x F32 matrix multiplication.
 * Assumes tensorQ80 (src0) is M x K (ne = [K, M])
 * Assumes tensorF32 (src1) is K x N (ne = [N, K])
 */
internal fun computeDotProductQ80F32(
    graphAllocator: GGMLGraphAllocator,
    tensorQ80: GGMLTensor,    // M x K (ne[0]=K items per row, ne[1]=M rows)
    tensorF32: GGMLTensor,    // K x N (ne[0]=N items per row, ne[1]=K rows)
    rowIndexInQ80: Int,     // Row index 'i' for tensorQ80 (0 to M-1)
    colIndexInF32: Int,     // Column index 'j' for tensorF32 (0 to N-1)
    commonDimK: Int         // The shared dimension K (should be tensorQ80.ne[0] and tensorF32.ne[1])
): Float {
    require(tensorQ80.type == GGMLType.Q8_0) { "tensorQ80 must be Q8_0. Got ${tensorQ80.type}" }
    require(tensorF32.type == GGMLType.F32) { "tensorF32 must be F32. Got ${tensorF32.type}" }
    require(tensorQ80.ne[0].toInt() == commonDimK) { "tensorQ80 K dim (${tensorQ80.ne[0]}) must match commonDimK ($commonDimK)"}
    require(tensorF32.ne[1].toInt() == commonDimK) { "tensorF32 K dim (${tensorF32.ne[1]}) must match commonDimK ($commonDimK)"}

    var sumF32 = 0.0f
    for (k in 0 until commonDimK) {
        val flatIndexInQ80 = rowIndexInQ80 * commonDimK + k
        val blockIndexQ80 = flatIndexInQ80 / QK8_0
        val itemInBlockQ80 = flatIndexInQ80 % QK8_0
        val scale = tensorQ80.getQ8_0BlockScale(graphAllocator, blockIndexQ80)
        val qWeight = tensorQ80.getQ8_0Weight(graphAllocator, blockIndexQ80, itemInBlockQ80)
        val dequantizedQ80Value = scale * qWeight.toFloat()
        val f32Value = tensorF32.getFloat(graphAllocator, colIndexInF32, k)
        sumF32 += dequantizedQ80Value * f32Value
    }
    return sumF32
}

internal fun computeDotProductQ41F32(
    graphAllocator: GGMLGraphAllocator,
    tensorQ41: GGMLTensor,    // Assumed layout M x K (ne[1] = M rows, ne[0] = K elements per row for access)
    tensorF32: GGMLTensor,    // Assumed layout K x N (ne[1] = K rows, ne[0] = N columns for access)
    rowIndexInQ41: Int,     // Row index 'i' for tensorQ41 (0 to M-1)
    colIndexInF32: Int,     // Column index 'j' for tensorF32 (0 to N-1)
    commonDimK: Int         // The shared dimension K, should match tensorQ41.ne[0] and tensorF32.ne[1]
): Float {
    require(tensorQ41.type == GGMLType.Q4_1) { "computeDotProductQ41F32: tensorQ41 must be Q4_1. Got ${tensorQ41.type}" }
    require(tensorF32.type == GGMLType.F32) { "computeDotProductQ41F32: tensorF32 must be F32. Got ${tensorF32.type}" }

    // Validate dimensions for clarity and robustness
    val M_q41 = tensorQ41.ne[1].toInt()
    val K_q41 = tensorQ41.ne[0].toInt()
    val K_f32 = tensorF32.ne[1].toInt()
    val N_f32 = tensorF32.ne[0].toInt()

    require(K_q41 == commonDimK) { "tensorQ41's fastest dim (ne[0]) $K_q41 must match commonDimK $commonDimK" }
    require(K_f32 == commonDimK) { "tensorF32's second dim (ne[1]) $K_f32 must match commonDimK $commonDimK for KxN layout" }
    require(rowIndexInQ41 < M_q41) { "rowIndexInQ41 $rowIndexInQ41 out of bounds for M $M_q41" }
    require(colIndexInF32 < N_f32) { "colIndexInF32 $colIndexInF32 out of bounds for N $N_f32" }

    var sumF32 = 0.0f

    for (k in 0 until commonDimK) {
        // Access element tensorQ41[rowIndexInQ41, k]
        // Calculate flat index for Q4_1 tensor elements.
        // tensorQ41.ne[0] is K (elements per row).
        val flatIndexInQ41 = rowIndexInQ41 * K_q41 + k
        val blockIndexQ41 = flatIndexInQ41 / QK4_1
        val itemInBlockQ41 = flatIndexInQ41 % QK4_1

        val scaleD = tensorQ41.getQ4_1BlockScale(graphAllocator, blockIndexQ41)
        val minM = tensorQ41.getQ4_1BlockMin(graphAllocator, blockIndexQ41)
        val qNibble = tensorQ41.getQ4_1NibbleWeight(graphAllocator, blockIndexQ41, itemInBlockQ41) // Returns raw nibble 0-15
        val dequantizedQ41Value = scaleD * qNibble.toFloat() + minM // Dequantize Q4_1

        // Access element tensorF32[k, colIndexInF32]
        // tensorF32 is K rows (ne[1]) x N columns (ne[0]).
        // GGMLTensor.getFloat expects (idx_dim0 which is column, idx_dim1 which is row, ...)
        val f32Value = tensorF32.getFloat(graphAllocator, colIndexInF32, k)

        sumF32 += dequantizedQ41Value * f32Value
    }
    return sumF32
}

/**
 * Computes the dot product of a row from a Q4_0 tensor and a column from an F32 tensor.
 */
internal fun computeDotProductQ40F32(
    graphAllocator: GGMLGraphAllocator,
    tensorQ40: GGMLTensor,    // M x K (ne[0]=K, ne[1]=M)
    tensorF32: GGMLTensor,    // K x N (ne[0]=N, ne[1]=K)
    rowIndexInQ40: Int,
    colIndexInF32: Int,
    commonDimK: Int
): Float {
    require(tensorQ40.type == GGMLType.Q4_0) { "computeDotProductQ40F32: tensorQ40 must be Q4_0. Got ${tensorQ40.type}" }
    require(tensorF32.type == GGMLType.F32) { "computeDotProductQ40F32: tensorF32 must be F32. Got ${tensorF32.type}" }
    require(tensorQ40.ne[0].toInt() == commonDimK) { "tensorQ40 K dim (${tensorQ40.ne[0]}) must match commonDimK ($commonDimK)"}
    require(tensorF32.ne[1].toInt() == commonDimK) { "tensorF32 K dim (${tensorF32.ne[1]}) must match commonDimK ($commonDimK)"}

    var sumF32 = 0.0f
    for (k in 0 until commonDimK) {
        val flatIndexInQ40 = rowIndexInQ40 * commonDimK + k
        val blockIndexQ40 = flatIndexInQ40 / QK4_0
        val itemInBlockQ40 = flatIndexInQ40 % QK4_0
        val scale = tensorQ40.getQ4_0BlockScale(graphAllocator, blockIndexQ40)
        val qNibble = tensorQ40.getQ4_0NibbleWeight(graphAllocator, blockIndexQ40, itemInBlockQ40)
        val dequantizedQ40Value = scale * (qNibble.toFloat() - 8.0f)
        val f32Value = tensorF32.getFloat(graphAllocator, colIndexInF32, k)
        sumF32 += dequantizedQ40Value * f32Value
    }
    return sumF32
}

// K-Quant Optimized Dot Product Functions

/**
 * Computes the dot product of a row from a Q2_K tensor and a column from an F32 tensor.
 */
internal fun computeDotProductQ2_KF32(
    graphAllocator: GGMLGraphAllocator,
    tensorQ2_K: GGMLTensor,
    tensorF32: GGMLTensor,
    rowIndexInQ2_K: Int,
    colIndexInF32: Int,
    commonDimK: Int
): Float {
    require(tensorQ2_K.type == GGMLType.Q2_K) { "tensorQ2_K must be Q2_K. Got ${tensorQ2_K.type}" }
    require(tensorF32.type == GGMLType.F32) { "tensorF32 must be F32. Got ${tensorF32.type}" }
    require(tensorQ2_K.ne[0].toInt() == commonDimK) { "tensorQ2_K K dim (${tensorQ2_K.ne[0]}) must match commonDimK ($commonDimK)" }
    require(tensorF32.ne[1].toInt() == commonDimK) { "tensorF32 K dim (${tensorF32.ne[1]}) must match commonDimK ($commonDimK)" }

    var sumF32 = 0.0f
    
    // Process in blocks of QK_K
    for (blockStart in 0 until commonDimK step QK_K) {
        val blockEnd = minOf(blockStart + QK_K, commonDimK)
        val blockSize = blockEnd - blockStart
        
        if (blockSize == QK_K) {
            // Full block optimization
            val flatIndexStart = rowIndexInQ2_K * commonDimK + blockStart
            val blockIndex = flatIndexStart / QK_K
            
            val d = tensorQ2_K.getQ2_KBlockScale(graphAllocator, blockIndex)
            val dmin = tensorQ2_K.getQ2_KBlockScaleMin(graphAllocator, blockIndex)
            
            // Process sub-blocks
            for (subBlock in 0 until QK_K/16) {
                val scaleAndMin = tensorQ2_K.getQ2_KScale(graphAllocator, blockIndex, subBlock)
                val quantizedScale = scaleAndMin.toInt() and 0x0F
                val quantizedMin = (scaleAndMin.toInt() shr 4) and 0x0F
                
                val scale = (quantizedScale.toFloat() / 15.0f) * d
                val min = (quantizedMin.toFloat() * d) + dmin
                
                // Process 16 values in this sub-block
                for (i in 0 until 16 step 4) {
                    val quantByte = tensorQ2_K.getQ2_KQuant(graphAllocator, blockIndex, subBlock * 4 + i / 4)
                    
                    for (j in 0 until 4) {
                        val k = blockStart + subBlock * 16 + i + j
                        if (k < blockEnd) {
                            val quantizedValue = (quantByte.toInt() shr (j * 2)) and 0x03
                            val dequantizedValue = (quantizedValue.toFloat() / 3.0f) * scale + min
                            val f32Value = tensorF32.getFloat(graphAllocator, colIndexInF32, k)
                            sumF32 += dequantizedValue * f32Value
                        }
                    }
                }
            }
        } else {
            // Handle partial blocks by dequantizing (fallback)
            for (k in blockStart until blockEnd) {
                val flatIndex = rowIndexInQ2_K * commonDimK + k
                val blockIndex = flatIndex / QK_K
                val itemInBlock = flatIndex % QK_K
                
                // Simplified dequantization for partial blocks
                val d = tensorQ2_K.getQ2_KBlockScale(graphAllocator, blockIndex)
                val dmin = tensorQ2_K.getQ2_KBlockScaleMin(graphAllocator, blockIndex)
                
                val subBlock = itemInBlock / 16
                val scaleAndMin = tensorQ2_K.getQ2_KScale(graphAllocator, blockIndex, subBlock)
                val quantizedScale = scaleAndMin.toInt() and 0x0F
                val quantizedMin = (scaleAndMin.toInt() shr 4) and 0x0F
                
                val scale = (quantizedScale.toFloat() / 15.0f) * d
                val min = (quantizedMin.toFloat() * d) + dmin
                
                val quantByteIdx = (subBlock * 4) + ((itemInBlock % 16) / 4)
                val quantByte = tensorQ2_K.getQ2_KQuant(graphAllocator, blockIndex, quantByteIdx)
                val bitPos = ((itemInBlock % 16) % 4) * 2
                val quantizedValue = (quantByte.toInt() shr bitPos) and 0x03
                
                val dequantizedValue = (quantizedValue.toFloat() / 3.0f) * scale + min
                val f32Value = tensorF32.getFloat(graphAllocator, colIndexInF32, k)
                sumF32 += dequantizedValue * f32Value
            }
        }
    }
    
    return sumF32
}

/**
 * Computes the dot product of a row from a Q4_K tensor and a column from an F32 tensor.
 */
internal fun computeDotProductQ4_KF32(
    graphAllocator: GGMLGraphAllocator,
    tensorQ4_K: GGMLTensor,
    tensorF32: GGMLTensor,
    rowIndexInQ4_K: Int,
    colIndexInF32: Int,
    commonDimK: Int
): Float {
    require(tensorQ4_K.type == GGMLType.Q4_K) { "tensorQ4_K must be Q4_K. Got ${tensorQ4_K.type}" }
    require(tensorF32.type == GGMLType.F32) { "tensorF32 must be F32. Got ${tensorF32.type}" }
    require(tensorQ4_K.ne[0].toInt() == commonDimK) { "tensorQ4_K K dim (${tensorQ4_K.ne[0]}) must match commonDimK ($commonDimK)" }
    require(tensorF32.ne[1].toInt() == commonDimK) { "tensorF32 K dim (${tensorF32.ne[1]}) must match commonDimK ($commonDimK)" }

    var sumF32 = 0.0f
    
    // Process in blocks of QK_K
    for (blockStart in 0 until commonDimK step QK_K) {
        val blockEnd = minOf(blockStart + QK_K, commonDimK)
        val blockSize = blockEnd - blockStart
        
        if (blockSize == QK_K) {
            val flatIndexStart = rowIndexInQ4_K * commonDimK + blockStart
            val blockIndex = flatIndexStart / QK_K
            
            val d = tensorQ4_K.getQ4_KBlockScale(graphAllocator, blockIndex)
            val dmin = tensorQ4_K.getQ4_KBlockScaleMin(graphAllocator, blockIndex)
            
            val buffer = graphAllocator.buffers[tensorQ4_K.bufferId] ?: throw IllegalStateException("Tensor buffer not found")
            val blockByteOffset = blockIndex * tensorQ4_K.type.byteSize.toInt()
            
            // Process 8 sub-blocks of 32 elements each
            for (subBlock in 0 until 8) {
                // Get quantized scale and min for this sub-block
                val scaleByteOffset = blockByteOffset + 4 + subBlock
                val scaleByte = buffer[(tensorQ4_K.dataOffset + scaleByteOffset.toULong()).toInt()]
                val quantizedScale = scaleByte.toInt() and 0x3F
                val quantizedMinLow = (scaleByte.toInt() shr 6) and 0x03
                
                val minByteOffset = blockByteOffset + 4 + subBlock * 2 + 1
                val quantizedMinHigh = if (minByteOffset < blockByteOffset + 4 + K_SCALE_SIZE) {
                    buffer[(tensorQ4_K.dataOffset + minByteOffset.toULong()).toInt()].toInt() and 0x0F
                } else 0
                val quantizedMin = quantizedMinLow or (quantizedMinHigh shl 2)
                
                val scale = (quantizedScale.toFloat() / 63.0f) * d
                val min = (quantizedMin.toFloat() / 63.0f) * d + dmin
                
                // Process 32 4-bit values in this sub-block
                val qsBaseOffset = blockByteOffset + 4 + K_SCALE_SIZE + subBlock * 16
                for (i in 0 until 32 step 2) {
                    val k1 = blockStart + subBlock * 32 + i
                    val k2 = blockStart + subBlock * 32 + i + 1
                    
                    if (k1 < blockEnd) {
                        val qsByte = buffer[(tensorQ4_K.dataOffset + qsBaseOffset.toULong() + (i / 2).toULong()).toInt()]
                        
                        val q1 = qsByte.toInt() and 0x0F
                        val dequantizedValue1 = (q1.toFloat() / 15.0f) * scale + min
                        val f32Value1 = tensorF32.getFloat(graphAllocator, colIndexInF32, k1)
                        sumF32 += dequantizedValue1 * f32Value1
                        
                        if (k2 < blockEnd) {
                            val q2 = (qsByte.toInt() shr 4) and 0x0F
                            val dequantizedValue2 = (q2.toFloat() / 15.0f) * scale + min
                            val f32Value2 = tensorF32.getFloat(graphAllocator, colIndexInF32, k2)
                            sumF32 += dequantizedValue2 * f32Value2
                        }
                    }
                }
            }
        } else {
            // Fallback for partial blocks
            for (k in blockStart until blockEnd) {
                val flatIndex = rowIndexInQ4_K * commonDimK + k
                val blockIndex = flatIndex / QK_K
                val itemInBlock = flatIndex % QK_K
                
                val d = tensorQ4_K.getQ4_KBlockScale(graphAllocator, blockIndex)
                val dmin = tensorQ4_K.getQ4_KBlockScaleMin(graphAllocator, blockIndex)
                
                // Simplified dequantization
                val subBlock = itemInBlock / 32
                val buffer = graphAllocator.buffers[tensorQ4_K.bufferId] ?: throw IllegalStateException("Tensor buffer not found")
                val blockByteOffset = blockIndex * tensorQ4_K.type.byteSize.toInt()
                
                val scaleByteOffset = blockByteOffset + 4 + subBlock
                val scaleByte = buffer[(tensorQ4_K.dataOffset + scaleByteOffset.toULong()).toInt()]
                val quantizedScale = scaleByte.toInt() and 0x3F
                val scale = (quantizedScale.toFloat() / 63.0f) * d
                
                val qsOffset = blockByteOffset + 4 + K_SCALE_SIZE + subBlock * 16 + ((itemInBlock % 32) / 2)
                val qsByte = buffer[(tensorQ4_K.dataOffset + qsOffset.toULong()).toInt()]
                val q = if ((itemInBlock % 32) % 2 == 0) qsByte.toInt() and 0x0F else (qsByte.toInt() shr 4) and 0x0F
                
                val dequantizedValue = (q.toFloat() / 15.0f) * scale + dmin
                val f32Value = tensorF32.getFloat(graphAllocator, colIndexInF32, k)
                sumF32 += dequantizedValue * f32Value
            }
        }
    }
    
    return sumF32
}

/**
 * Computes the dot product of a row from a Q8_K tensor and a column from an F32 tensor.
 */
internal fun computeDotProductQ8_KF32(
    graphAllocator: GGMLGraphAllocator,
    tensorQ8_K: GGMLTensor,
    tensorF32: GGMLTensor,
    rowIndexInQ8_K: Int,
    colIndexInF32: Int,
    commonDimK: Int
): Float {
    require(tensorQ8_K.type == GGMLType.Q8_K) { "tensorQ8_K must be Q8_K. Got ${tensorQ8_K.type}" }
    require(tensorF32.type == GGMLType.F32) { "tensorF32 must be F32. Got ${tensorF32.type}" }
    require(tensorQ8_K.ne[0].toInt() == commonDimK) { "tensorQ8_K K dim (${tensorQ8_K.ne[0]}) must match commonDimK ($commonDimK)" }
    require(tensorF32.ne[1].toInt() == commonDimK) { "tensorF32 K dim (${tensorF32.ne[1]}) must match commonDimK ($commonDimK)" }

    var sumF32 = 0.0f
    
    // Process in blocks of QK_K (simpler for Q8_K)
    for (blockStart in 0 until commonDimK step QK_K) {
        val blockEnd = minOf(blockStart + QK_K, commonDimK)
        
        if (blockEnd - blockStart == QK_K) {
            val flatIndexStart = rowIndexInQ8_K * commonDimK + blockStart
            val blockIndex = flatIndexStart / QK_K
            
            val d = tensorQ8_K.getQ8_KBlockScale(graphAllocator, blockIndex)
            
            // Simple dot product for Q8_K block
            for (i in 0 until QK_K) {
                val k = blockStart + i
                val quantizedValue = tensorQ8_K.getQ8_KWeight(graphAllocator, blockIndex, i)
                val dequantizedValue = quantizedValue.toFloat() * d
                val f32Value = tensorF32.getFloat(graphAllocator, colIndexInF32, k)
                sumF32 += dequantizedValue * f32Value
            }
        } else {
            // Fallback for partial blocks
            for (k in blockStart until blockEnd) {
                val flatIndex = rowIndexInQ8_K * commonDimK + k
                val blockIndex = flatIndex / QK_K
                val itemInBlock = flatIndex % QK_K
                
                val d = tensorQ8_K.getQ8_KBlockScale(graphAllocator, blockIndex)
                val quantizedValue = tensorQ8_K.getQ8_KWeight(graphAllocator, blockIndex, itemInBlock)
                val dequantizedValue = quantizedValue.toFloat() * d
                val f32Value = tensorF32.getFloat(graphAllocator, colIndexInF32, k)
                sumF32 += dequantizedValue * f32Value
            }
        }
    }
    
    return sumF32
}

// Helper to iterate N-dimensionally
internal fun applyNDIter(tensor: GGMLTensor, totalSize: Int, actionPerElement: (flatIdx: Int, indices: IntArray) -> Unit) {
    val n0 = tensor.ne[0].toInt(); val n1 = tensor.ne[1].toInt()
    val n2 = tensor.ne[2].toInt(); val n3 = tensor.ne[3].toInt()
    var currentFlatIdx = 0
    if (totalSize == 0) return

    val r = tensor.rank()
    if (r == 0 && totalSize == 1) {
        actionPerElement(currentFlatIdx++, intArrayOf()); return
    }

    for (i3 in 0 until (if (r >= 4) n3 else 1)) {
        for (i2 in 0 until (if (r >= 3) n2 else 1)) {
            for (i1 in 0 until (if (r >= 2) n1 else 1)) {
                for (i0 in 0 until (if (r >= 1) n0 else 1)) {
                    if (currentFlatIdx < totalSize) {
                        val indices = when (r) {
                            0 -> intArrayOf()
                            1 -> intArrayOf(i0)
                            2 -> intArrayOf(i0, i1)
                            3 -> intArrayOf(i0, i1, i2)
                            else -> intArrayOf(i0, i1, i2, i3)
                        }
                        actionPerElement(currentFlatIdx++, indices)
                    } else return
                }
            }
        }
    }
}

/**
 * Adds two tensors element-wise.
 */
fun computeAdd(
    graphAllocator: GGMLGraphAllocator,
    @Suppress("unused") context: GGMLContext,
    a: GGMLTensor,
    b: GGMLTensor
): GGMLTensor {
    for (i in 0 until GGML_MAX_DIMS) {
        if (a.ne[i] != b.ne[i]) throw IllegalArgumentException("Incompatible dimensions for addition")
    }
    val result = GGMLTensor(type = a.type); result.ne = a.ne.copyOf(); result.nb = a.nb.copyOf()
    val totalSize = result.numElements().toInt()

    when (a.type) {
        GGMLType.F32 -> {
            val resultData = FloatArray(totalSize)
            result.data = resultData
            applyNDIter(a, totalSize) { flatIdx, indices -> // Iterate based on 'a' which has same shape as result
                val v0 = a.getFloat(graphAllocator, *indices)
                val v1 = b.getFloat(graphAllocator, *indices)
                resultData[flatIdx] = v0 + v1
            }
        }
        GGMLType.F16 -> {
            val resultData = ShortArray(totalSize)
            result.data = resultData
            applyNDIter(a, totalSize) { flatIdx, indices -> // Iterate based on 'a'
                val v0 = a.getHalf(graphAllocator, *indices)
                val v1 = b.getHalf(graphAllocator, *indices)
                // Perform addition as Float for precision, then convert back to Half (Short)
                resultData[flatIdx] = floatToHalf(v0 + v1)
            }
        }
        GGMLType.I32 -> {
            val resultData = IntArray(totalSize)
            result.data = resultData
            applyNDIter(a, totalSize) { flatIdx, indices ->
                val valA = a.getInt(graphAllocator, *indices)
                val valB = b.getInt(graphAllocator, *indices)
                resultData[flatIdx] = valA + valB
            }
        }
        GGMLType.I16 -> {
            val resultData = ShortArray(totalSize)
            result.data = resultData
            applyNDIter(a, totalSize) { flatIdx, indices ->
                val valA = a.getShort(graphAllocator, *indices).toInt()
                val valB = b.getShort(graphAllocator, *indices).toInt()
                resultData[flatIdx] = (valA + valB).coerceIn(Short.MIN_VALUE.toInt(), Short.MAX_VALUE.toInt()).toShort()
            }
        }
        GGMLType.I8 -> {
            val resultData = ByteArray(totalSize)
            result.data = resultData
            applyNDIter(a, totalSize) { flatIdx, indices ->
                val valA = a.getByte(graphAllocator, *indices).toInt()
                val valB = b.getByte(graphAllocator, *indices).toInt()
                resultData[flatIdx] = (valA + valB).coerceIn(Byte.MIN_VALUE.toInt(), Byte.MAX_VALUE.toInt()).toByte()
            }
        }
        GGMLType.I64 -> {
            val resultData = LongArray(totalSize)
            result.data = resultData
            applyNDIter(a, totalSize) { flatIdx, indices ->
                val valA = a.getLong(graphAllocator, *indices)
                val valB = b.getLong(graphAllocator, *indices)
                resultData[flatIdx] = valA + valB
            }
        }
        GGMLType.Q4_0, GGMLType.Q4_1, GGMLType.Q5_0, GGMLType.Q5_1, GGMLType.Q8_0, GGMLType.Q8_1, GGMLType.Q2_K, GGMLType.Q3_K, GGMLType.Q4_K, GGMLType.Q5_K, GGMLType.Q6_K, GGMLType.Q8_K -> {
            val aF32 = dequantizeTensor(graphAllocator, a)
            val bF32 = dequantizeTensor(graphAllocator, b)
            val resultF32 = computeAdd(graphAllocator, context, aF32, bF32)
            val quantizedResult = quantizeTensor(graphAllocator, resultF32, a.type)
            result.data = quantizedResult.data
        }
        else -> throw NotImplementedError("computeAdd not implemented for type ${a.type}")
    }
    return result
}

fun computeMul(
    graphAllocator: GGMLGraphAllocator,
    @Suppress("unused") context: GGMLContext,
    a: GGMLTensor,
    b: GGMLTensor
): GGMLTensor {
    for (i in 0 until GGML_MAX_DIMS) {
        if (a.ne[i] != b.ne[i]) throw IllegalArgumentException("Incompatible dimensions for multiplication")
    }
    val result = GGMLTensor(type = a.type); result.ne = a.ne.copyOf(); result.nb = a.nb.copyOf()
    val totalSize = result.numElements().toInt()

    when (a.type) {
        GGMLType.F32 -> {
            val resultData = FloatArray(totalSize)
            result.data = resultData
            applyNDIter(a, totalSize) { flatIdx, indices ->
                val v0 = a.getFloat(graphAllocator, *indices)
                val v1 = b.getFloat(graphAllocator, *indices)
                resultData[flatIdx] = v0 * v1
            }
        }
        GGMLType.F16 -> {
            val resultData = ShortArray(totalSize)
            result.data = resultData
            applyNDIter(a, totalSize) { flatIdx, indices ->
                val v0 = a.getHalf(graphAllocator, *indices)
                val v1 = b.getHalf(graphAllocator, *indices)
                resultData[flatIdx] = floatToHalf(v0 * v1)
            }
        }
        GGMLType.I32 -> {
            val resultData = IntArray(totalSize)
            result.data = resultData
            applyNDIter(a, totalSize) { flatIdx, indices ->
                val valA = a.getInt(graphAllocator, *indices)
                val valB = b.getInt(graphAllocator, *indices)
                resultData[flatIdx] = valA * valB
            }
        }
        GGMLType.I16 -> {
            val resultData = ShortArray(totalSize)
            result.data = resultData
            applyNDIter(a, totalSize) { flatIdx, indices ->
                val valA = a.getShort(graphAllocator, *indices).toInt()
                val valB = b.getShort(graphAllocator, *indices).toInt()
                resultData[flatIdx] = (valA * valB).coerceIn(Short.MIN_VALUE.toInt(), Short.MAX_VALUE.toInt()).toShort()
            }
        }
        GGMLType.I8 -> {
            val resultData = ByteArray(totalSize)
            result.data = resultData
            applyNDIter(a, totalSize) { flatIdx, indices ->
                val valA = a.getByte(graphAllocator, *indices).toInt()
                val valB = b.getByte(graphAllocator, *indices).toInt()
                resultData[flatIdx] = (valA * valB).coerceIn(Byte.MIN_VALUE.toInt(), Byte.MAX_VALUE.toInt()).toByte()
            }
        }
        GGMLType.I64 -> {
            val resultData = LongArray(totalSize)
            result.data = resultData
            applyNDIter(a, totalSize) { flatIdx, indices ->
                val valA = a.getLong(graphAllocator, *indices)
                val valB = b.getLong(graphAllocator, *indices)
                resultData[flatIdx] = valA * valB
            }
        }
        GGMLType.Q4_0, GGMLType.Q4_1, GGMLType.Q5_0, GGMLType.Q5_1, GGMLType.Q8_0, GGMLType.Q8_1, GGMLType.Q2_K, GGMLType.Q3_K, GGMLType.Q4_K, GGMLType.Q5_K, GGMLType.Q6_K, GGMLType.Q8_K -> {
            val aF32 = dequantizeTensor(graphAllocator, a)
            val bF32 = dequantizeTensor(graphAllocator, b)
            val resultF32 = computeMul(graphAllocator, context, aF32, bF32)
            val quantizedResult = quantizeTensor(graphAllocator, resultF32, a.type)
            result.data = quantizedResult.data
        }
        else -> throw NotImplementedError("computeMul not implemented for type ${a.type}")
    }
    return result
}

private fun dequantizeTensor(graphAllocator: GGMLGraphAllocator, tensor: GGMLTensor): GGMLTensor {
    val result = GGMLTensor(type = GGMLType.F32)
    result.ne = tensor.ne.copyOf()
    if (result.type.byteSize > 0uL) {
        result.nb[0] = result.type.byteSize
        for (d in 1 until GGML_MAX_DIMS) { result.nb[d] = result.ne[d-1].toULong() * result.nb[d-1] }
    } else {
        for(d in 0 until GGML_MAX_DIMS) result.nb[d] = 0uL
    }
    val numElements = tensor.numElements().toInt()
    val resultDataArray = FloatArray(numElements)
    when (tensor.type) {
        GGMLType.F16 -> applyNDIter(tensor, numElements) { flatIdx, indices -> if (flatIdx < numElements) resultDataArray[flatIdx] = tensor.getHalf(graphAllocator, *indices) }
        GGMLType.F32 -> applyNDIter(tensor, numElements) { flatIdx, indices -> if (flatIdx < numElements) resultDataArray[flatIdx] = tensor.getFloat(graphAllocator, *indices) }
        GGMLType.Q8_0 -> {
            val numBlocks = tensor.getNumBlocks().toInt(); var fidx = 0
            for (blockIdx in 0 until numBlocks) {
                val scale = tensor.getQ8_0BlockScale(graphAllocator, blockIdx)
                for (itemIdxInBlock in 0 until QK8_0) { if (fidx < numElements) resultDataArray[fidx++] = scale * tensor.getQ8_0Weight(graphAllocator, blockIdx, itemIdxInBlock).toFloat() else break }
                if (fidx >= numElements && blockIdx < numBlocks -1) { println("Warn: Q8_0 dequant filled array early for ${tensor.name}"); break }
            }
            if (fidx != numElements && numElements > 0) println("Warn: Q8_0 dequant element count mismatch for ${tensor.name}: $fidx vs $numElements")
        }
        GGMLType.Q4_0 -> {
            val numBlocks = tensor.getNumBlocks().toInt(); var fidx = 0
            for (blockIdx in 0 until numBlocks) {
                val scale = tensor.getQ4_0BlockScale(graphAllocator, blockIdx)
                for (itemIdxInBlock in 0 until QK4_0) { if (fidx < numElements) resultDataArray[fidx++] = scale * (tensor.getQ4_0NibbleWeight(graphAllocator, blockIdx, itemIdxInBlock).toFloat() - 8.0f) else break }
                if (fidx >= numElements && blockIdx < numBlocks -1) { println("Warn: Q4_0 dequant filled array early for ${tensor.name}"); break }
            }
             if (fidx != numElements && numElements > 0) println("Warn: Q4_0 dequant element count mismatch for ${tensor.name}: $fidx vs $numElements")
        }
        GGMLType.Q4_1 -> {
            val numBlocks = tensor.getNumBlocks().toInt(); var fidx = 0
            for (blockIdx in 0 until numBlocks) {
                val dScale = tensor.getQ4_1BlockScale(graphAllocator, blockIdx)
                val mMin = tensor.getQ4_1BlockMin(graphAllocator, blockIdx)
                for (itemIdxInBlock in 0 until QK4_1) {
                    if (fidx < numElements) {
                        val qNibble = tensor.getQ4_1NibbleWeight(graphAllocator, blockIdx, itemIdxInBlock)
                        resultDataArray[fidx++] = dScale * qNibble.toFloat() + mMin
                    } else { if(fidx > 0) println("Warn: Q4_1 dequant read past numElements for ${tensor.name}"); break }
                }
                if (fidx >= numElements && blockIdx < numBlocks -1) { println("Warn: Q4_1 dequant filled array early for ${tensor.name}"); break }
            }
            if (fidx != numElements && numElements > 0) println("Warn: Q4_1 dequant element count mismatch for ${tensor.name}: $fidx vs $numElements")
        }
        // K-Quant dequantization
        GGMLType.Q2_K -> {
            val numBlocks = tensor.getNumBlocks().toInt(); var fidx = 0
            for (blockIdx in 0 until numBlocks) {
                dequantizeQ2_KBlock(graphAllocator, tensor, blockIdx, resultDataArray, fidx)
                fidx += QK_K
                if (fidx >= numElements && blockIdx < numBlocks - 1) { println("Warn: Q2_K dequant filled array early for ${tensor.name}"); break }
            }
            if (fidx != numElements && numElements > 0) println("Warn: Q2_K dequant element count mismatch for ${tensor.name}: $fidx vs $numElements")
        }
        GGMLType.Q3_K -> {
            val numBlocks = tensor.getNumBlocks().toInt(); var fidx = 0
            for (blockIdx in 0 until numBlocks) {
                dequantizeQ3_KBlock(graphAllocator, tensor, blockIdx, resultDataArray, fidx)
                fidx += QK_K
                if (fidx >= numElements && blockIdx < numBlocks - 1) { println("Warn: Q3_K dequant filled array early for ${tensor.name}"); break }
            }
            if (fidx != numElements && numElements > 0) println("Warn: Q3_K dequant element count mismatch for ${tensor.name}: $fidx vs $numElements")
        }
        GGMLType.Q4_K -> {
            val numBlocks = tensor.getNumBlocks().toInt(); var fidx = 0
            for (blockIdx in 0 until numBlocks) {
                dequantizeQ4_KBlock(graphAllocator, tensor, blockIdx, resultDataArray, fidx)
                fidx += QK_K
                if (fidx >= numElements && blockIdx < numBlocks - 1) { println("Warn: Q4_K dequant filled array early for ${tensor.name}"); break }
            }
            if (fidx != numElements && numElements > 0) println("Warn: Q4_K dequant element count mismatch for ${tensor.name}: $fidx vs $numElements")
        }
        GGMLType.Q5_K -> {
            val numBlocks = tensor.getNumBlocks().toInt(); var fidx = 0
            for (blockIdx in 0 until numBlocks) {
                dequantizeQ5_KBlock(graphAllocator, tensor, blockIdx, resultDataArray, fidx)
                fidx += QK_K
                if (fidx >= numElements && blockIdx < numBlocks - 1) { println("Warn: Q5_K dequant filled array early for ${tensor.name}"); break }
            }
            if (fidx != numElements && numElements > 0) println("Warn: Q5_K dequant element count mismatch for ${tensor.name}: $fidx vs $numElements")
        }
        GGMLType.Q6_K -> {
            val numBlocks = tensor.getNumBlocks().toInt(); var fidx = 0
            for (blockIdx in 0 until numBlocks) {
                dequantizeQ6_KBlock(graphAllocator, tensor, blockIdx, resultDataArray, fidx)
                fidx += QK_K
                if (fidx >= numElements && blockIdx < numBlocks - 1) { println("Warn: Q6_K dequant filled array early for ${tensor.name}"); break }
            }
            if (fidx != numElements && numElements > 0) println("Warn: Q6_K dequant element count mismatch for ${tensor.name}: $fidx vs $numElements")
        }
        GGMLType.Q8_K -> {
            val numBlocks = tensor.getNumBlocks().toInt(); var fidx = 0
            for (blockIdx in 0 until numBlocks) {
                dequantizeQ8_KBlock(graphAllocator, tensor, blockIdx, resultDataArray, fidx)
                fidx += QK_K
                if (fidx >= numElements && blockIdx < numBlocks - 1) { println("Warn: Q8_K dequant filled array early for ${tensor.name}"); break }
            }
            if (fidx != numElements && numElements > 0) println("Warn: Q8_K dequant element count mismatch for ${tensor.name}: $fidx vs $numElements")
        }
        else -> println("Warning: dequantizeTensor from ${tensor.type} to F32 not fully implemented. Result is zeroed for ${tensor.name}.")
    }
    result.data = resultDataArray; return result
}

private fun quantizeTensor(graphAllocator: GGMLGraphAllocator, tensorF32: GGMLTensor, targetType: GGMLType): GGMLTensor {
    if (tensorF32.type != GGMLType.F32) throw IllegalArgumentException("quantizeTensor expects F32 input, got ${tensorF32.type}")
    val result = GGMLTensor(type = targetType); result.ne = tensorF32.ne.copyOf()
    if (targetType.byteSize > 0uL) {
        result.nb[0] = targetType.byteSize
        for (d in 1 until GGML_MAX_DIMS) { result.nb[d] = result.ne[d-1].toULong() * result.nb[d-1] }
    } else {
        if (targetType != GGMLType.COUNT && !targetType.description.startsWith("Q", ignoreCase = true)) println("Warn: Stride calc for ${targetType.name} in quantizeTensor may be incomplete.")
        for(d in 0 until GGML_MAX_DIMS) result.nb[d] = 0uL
    }
    val numElements = tensorF32.numElements().toInt()
    when (targetType) {
        GGMLType.F16 -> {
            val resArr = ShortArray(numElements); applyNDIter(tensorF32, numElements) { fid, ind -> if (fid < numElements) resArr[fid] = floatToHalf(tensorF32.getFloat(graphAllocator, *ind)) }; result.data = resArr
        }
        GGMLType.F32 -> {
            val resArr = FloatArray(numElements); applyNDIter(tensorF32, numElements) { fid, ind -> if (fid < numElements) resArr[fid] = tensorF32.getFloat(graphAllocator, *ind) }; result.data = resArr
        }
        GGMLType.Q8_0 -> {
            require(numElements % QK8_0 == 0) { "Q8_0 numElements $numElements not div by $QK8_0" }
            val nBlk = numElements / QK8_0; val blkSize = targetType.byteSize.toInt(); require(blkSize == SHORT_SIZE_BYTES + QK8_0) { "Q8_0 block size mismatch" }
            val resArr = ByteArray(nBlk * blkSize); val f32Blk = FloatArray(QK8_0); var curIdx = 0; var boff = 0
            applyNDIter(tensorF32, numElements) { _, ind ->
                val itemInBlk = curIdx % QK8_0; f32Blk[itemInBlk] = tensorF32.getFloat(graphAllocator, *ind)
                if (itemInBlk == QK8_0 - 1) {
                    var amax = 0.0f; for (v in f32Blk) amax = maxOf(amax, abs(v)); val scale = if (amax == 0.0f) 1.0f else amax / 127.0f; val invS = 1.0f / scale
                    resArr.setShortLe(boff, floatToHalf(scale)); val qOff = boff + SHORT_SIZE_BYTES
                    for (k in 0 until QK8_0) resArr[qOff + k] = round(f32Blk[k] * invS).toInt().coerceIn(-128, 127).toByte()
                    boff += blkSize
                }; curIdx++
            }; result.data = resArr
        }
        GGMLType.Q4_0 -> {
            require(numElements % QK4_0 == 0) { "Q4_0 numElements $numElements not div by $QK4_0" }
            val nBlk = numElements / QK4_0; val blkSize = targetType.byteSize.toInt(); require(blkSize == SHORT_SIZE_BYTES + QK4_0 / 2) { "Q4_0 block size mismatch" }
            val resArr = ByteArray(nBlk * blkSize); val f32Blk = FloatArray(QK4_0); var curIdx = 0; var boff = 0
            applyNDIter(tensorF32, numElements) { _, ind ->
                val itemInBlk = curIdx % QK4_0; f32Blk[itemInBlk] = tensorF32.getFloat(graphAllocator, *ind)
                if (itemInBlk == QK4_0 - 1) {
                    var amax = 0.0f; for (v in f32Blk) amax = maxOf(amax, abs(v)); val scale = if (amax == 0.0f) 1.0f else amax / 8.0f; val invS = if (scale == 0.0f) 0.0f else 1.0f / scale
                    resArr.setShortLe(boff, floatToHalf(scale)); val qOff = boff + SHORT_SIZE_BYTES
                    for (j in 0 until QK4_0 / 2) {
                        val q1 = round(f32Blk[j*2] * invS + 8.0f).toInt().coerceIn(0,15); val q2 = round(f32Blk[j*2+1] * invS + 8.0f).toInt().coerceIn(0,15)
                        resArr[qOff + j] = ((q1 and 0x0F) or ((q2 and 0x0F) shl 4)).toByte()
                    }; boff += blkSize
                }; curIdx++
            }; result.data = resArr
        }
        GGMLType.Q8_1 -> { result.data = ByteArray(numElements); println("Warn: Quant F32 to ${targetType.name} NI") }
        GGMLType.Q4_1 -> {
            require(tensorF32.type == GGMLType.F32) { "Input tensor for Q4_1 quantization must be F32. Got ${tensorF32.type}" } // Already checked at function start, but good for clarity
            require(numElements % QK4_1 == 0) { "For Q4_1 quantization, total elements ($numElements) must be divisible by QK4_1 ($QK4_1)" }

            val numBlocks = numElements / QK4_1
            val q4_1BlockByteSize = targetType.byteSize.toInt()
            val expectedBlockSize = (2 * SHORT_SIZE_BYTES) + (QK4_1 / 2)
            require(q4_1BlockByteSize == expectedBlockSize) { "Q4_1 block byte size mismatch. Expected $expectedBlockSize, got $q4_1BlockByteSize. Type says: ${targetType.byteSize}" }

            val q4_1DataArray = ByteArray(numBlocks * q4_1BlockByteSize)
            result.data = q4_1DataArray // Assign the data array to the result tensor prepared at the start of the function

            val f32BlockValues = FloatArray(QK4_1)
            var currentF32ElementIndex = 0
            var q4_1ByteArrayWriteOffset = 0

            // Iterate through blocks by sequentially filling f32BlockValues
            for (blockNum in 0 until numBlocks) {
                // Populate f32BlockValues for the current block
                // This assumes tensorF32.data is a FloatArray and elements are contiguous.
                // A more robust way would use tensorF32.getFloat(graphAllocator, indices) via applyNDIter,
                // but that might be slower if direct array access is safe and possible.
                // For now, let's use a simplified sequential access matching applyNDIter's typical order.
                // This part needs careful review if tensorF32 data isn't flat or directly accessible.
                // The applyNDIter in other quantization paths fetches element by element.

                // Simplified block population:
                var f32BlockReadCount = 0
                applyNDIter(tensorF32, numElements) { flatIdx, indices ->
                    if (flatIdx >= blockNum * QK4_1 && flatIdx < (blockNum + 1) * QK4_1) {
                        if (f32BlockReadCount < QK4_1) { // Ensure we don't write out of bounds
                           f32BlockValues[f32BlockReadCount++] = tensorF32.getFloat(graphAllocator, *indices)
                        }
                    }
                }
                // Ensure the block was fully read if applyNDIter was used in this fashion
                // This simplified block population is complex. A direct iteration is better.
                // Let's refine the block population strategy.

                // Refined block population:
                // We need to ensure that we are picking elements from tensorF32 in their logical order.
                // applyNDIter provides flatIdx and multi-dim indices. We can use flatIdx.
                // The outer loop is `for (blockNum in 0 until numBlocks)`.
                // The `currentF32ElementIndex` will track our position in the flat F32 data.
                // This will be simpler than trying to make applyNDIter fill just one block at a time.

                for (i in 0 until QK4_1) {
                    // This assumes getFloat can handle a flat index or we convert blockNum*QK4_1 + i to ND-indices.
                    // Given applyNDIter exists, it's better to use it once over all elements
                    // and then process them in blocks, as done for Q8_0 and Q4_0.
                    // The current structure with applyNDIter outside the block loop is for those.
                    // Replicating that for Q4_1:
                    // We need to collect QK4_1 elements per block.
                    // The existing Q8_0/Q4_0 loops use applyNDIter ONCE and process blocks inside its lambda.
                    // Let's adapt that pattern.
                    // This means the 'result.data = q4_1DataArray' should be inside this when case.
                    // And the loop structure will be similar to Q8_0/Q4_0.
                    // The 'result' tensor is already set up with type and ne. Strides also.
                    // So, the previous structure of Q8_0/Q4_0 is:
                    // val resArr = ByteArray(nBlk * blkSize)
                    // val f32Blk = FloatArray(QK_K)
                    // var curIdx = 0 (overall element index)
                    // var boff = 0 (byte offset in resArr)
                    // applyNDIter(tensorF32, numElements) { _, ind ->
                    //    val itemInBlk = curIdx % QK_K; f32Blk[itemInBlk] = tensorF32.getFloat(graphAllocator, *ind)
                    //    if (itemInBlk == QK_K - 1) { process block }
                    //    curIdx++
                    // }
                    // result.data = resArr
                    // This is the pattern to follow.
                }
            }
            // --- Re-writing the loop structure based on Q8_0/Q4_0 pattern ---
            val f32BlockBuffer = FloatArray(QK4_1) // Temporary buffer for one block of F32 values
            var currentElementInF32 = 0
            var byteArrayWriteOffset = 0

            applyNDIter(tensorF32, numElements) { _, indices ->
                val itemInBlockIndex = currentElementInF32 % QK4_1
                f32BlockBuffer[itemInBlockIndex] = tensorF32.getFloat(graphAllocator, *indices)

                if (itemInBlockIndex == QK4_1 - 1) { // Block is full, process it
                    val f_min = f32BlockBuffer.minOrNull() ?: 0.0f
                    val f_max = f32BlockBuffer.maxOrNull() ?: 0.0f

                    var d_scaleF32 = (f_max - f_min) / 15.0f
                    if (d_scaleF32 == 0.0f) { // Handles case where f_max == f_min
                        d_scaleF32 = 1.0f
                    }
                    val m_minF32 = f_min
                    // invDScaleF32 is guaranteed to be valid as d_scaleF32 is non-zero.
                    val invDScaleF32 = 1.0f / d_scaleF32

                    val d_scaleF16Short = floatToHalf(d_scaleF32)
                    val m_minF16Short = floatToHalf(m_minF32)

                    q4_1DataArray.setShortLe(byteArrayWriteOffset, d_scaleF16Short)
                    q4_1DataArray.setShortLe(byteArrayWriteOffset + SHORT_SIZE_BYTES, m_minF16Short)

                    val qsDataWriteStartOffsetInBlock = byteArrayWriteOffset + (2 * SHORT_SIZE_BYTES)
                    for (j in 0 until QK4_1 / 2) {
                        val f32Val1 = f32BlockBuffer[j * 2]
                        val f32Val2 = f32BlockBuffer[j * 2 + 1]

                        val quantVal1 = round((f32Val1 - m_minF32) * invDScaleF32).toInt().coerceIn(0, 15)
                        val quantVal2 = round((f32Val2 - m_minF32) * invDScaleF32).toInt().coerceIn(0, 15)

                        val packedByte = (quantVal1 and 0x0F) or ((quantVal2 and 0x0F) shl 4)
                        q4_1DataArray[qsDataWriteStartOffsetInBlock + j] = packedByte.toByte()
                    }
                    byteArrayWriteOffset += q4_1BlockByteSize
                }
                currentElementInF32++
            }
            result.data = q4_1DataArray
        }
        // K-Quant quantization implementations
        GGMLType.Q2_K -> {
            require(numElements % QK_K == 0) { "Q2_K numElements $numElements not div by $QK_K" }
            val numBlocks = numElements / QK_K
            val blockByteSize = targetType.byteSize.toInt()
            val resArr = ByteArray(numBlocks * blockByteSize)
            result.data = resArr
            
            var currentElementIndex = 0
            for (blockNum in 0 until numBlocks) {
                // Gather QK_K elements for this block
                val blockValues = FloatArray(QK_K)
                for (i in 0 until QK_K) {
                    // Convert flat index to multidimensional indices
                    val flatIdx = currentElementIndex++
                    var tempIdx = flatIdx.toLong()
                    val indices = IntArray(GGML_MAX_DIMS)
                    for (dim in 0 until GGML_MAX_DIMS) {
                        if (tensorF32.ne[dim] > 0) {
                            indices[dim] = (tempIdx % tensorF32.ne[dim]).toInt()
                            tempIdx /= tensorF32.ne[dim]
                        }
                    }
                    blockValues[i] = tensorF32.getFloat(graphAllocator, *indices)
                }
                
                quantizeQ2_KBlock(blockValues, resArr, blockNum * blockByteSize)
            }
        }
        GGMLType.Q3_K -> {
            require(numElements % QK_K == 0) { "Q3_K numElements $numElements not div by $QK_K" }
            val numBlocks = numElements / QK_K
            val blockByteSize = targetType.byteSize.toInt()
            val resArr = ByteArray(numBlocks * blockByteSize)
            result.data = resArr
            
            var currentElementIndex = 0
            for (blockNum in 0 until numBlocks) {
                val blockValues = FloatArray(QK_K)
                for (i in 0 until QK_K) {
                    val flatIdx = currentElementIndex++
                    var tempIdx = flatIdx.toLong()
                    val indices = IntArray(GGML_MAX_DIMS)
                    for (dim in 0 until GGML_MAX_DIMS) {
                        if (tensorF32.ne[dim] > 0) {
                            indices[dim] = (tempIdx % tensorF32.ne[dim]).toInt()
                            tempIdx /= tensorF32.ne[dim]
                        }
                    }
                    blockValues[i] = tensorF32.getFloat(graphAllocator, *indices)
                }
                
                quantizeQ3_KBlock(blockValues, resArr, blockNum * blockByteSize)
            }
        }
        GGMLType.Q4_K -> {
            require(numElements % QK_K == 0) { "Q4_K numElements $numElements not div by $QK_K" }
            val numBlocks = numElements / QK_K
            val blockByteSize = targetType.byteSize.toInt()
            val resArr = ByteArray(numBlocks * blockByteSize)
            result.data = resArr
            
            var currentElementIndex = 0
            for (blockNum in 0 until numBlocks) {
                val blockValues = FloatArray(QK_K)
                for (i in 0 until QK_K) {
                    val flatIdx = currentElementIndex++
                    var tempIdx = flatIdx.toLong()
                    val indices = IntArray(GGML_MAX_DIMS)
                    for (dim in 0 until GGML_MAX_DIMS) {
                        if (tensorF32.ne[dim] > 0) {
                            indices[dim] = (tempIdx % tensorF32.ne[dim]).toInt()
                            tempIdx /= tensorF32.ne[dim]
                        }
                    }
                    blockValues[i] = tensorF32.getFloat(graphAllocator, *indices)
                }
                
                quantizeQ4_KBlock(blockValues, resArr, blockNum * blockByteSize)
            }
        }
        GGMLType.Q5_K -> {
            require(numElements % QK_K == 0) { "Q5_K numElements $numElements not div by $QK_K" }
            val numBlocks = numElements / QK_K
            val blockByteSize = targetType.byteSize.toInt()
            val resArr = ByteArray(numBlocks * blockByteSize)
            result.data = resArr
            
            var currentElementIndex = 0
            for (blockNum in 0 until numBlocks) {
                val blockValues = FloatArray(QK_K)
                for (i in 0 until QK_K) {
                    val flatIdx = currentElementIndex++
                    var tempIdx = flatIdx.toLong()
                    val indices = IntArray(GGML_MAX_DIMS)
                    for (dim in 0 until GGML_MAX_DIMS) {
                        if (tensorF32.ne[dim] > 0) {
                            indices[dim] = (tempIdx % tensorF32.ne[dim]).toInt()
                            tempIdx /= tensorF32.ne[dim]
                        }
                    }
                    blockValues[i] = tensorF32.getFloat(graphAllocator, *indices)
                }
                
                quantizeQ5_KBlock(blockValues, resArr, blockNum * blockByteSize)
            }
        }
        GGMLType.Q6_K -> {
            require(numElements % QK_K == 0) { "Q6_K numElements $numElements not div by $QK_K" }
            val numBlocks = numElements / QK_K
            val blockByteSize = targetType.byteSize.toInt()
            val resArr = ByteArray(numBlocks * blockByteSize)
            result.data = resArr
            
            var currentElementIndex = 0
            for (blockNum in 0 until numBlocks) {
                val blockValues = FloatArray(QK_K)
                for (i in 0 until QK_K) {
                    val flatIdx = currentElementIndex++
                    var tempIdx = flatIdx.toLong()
                    val indices = IntArray(GGML_MAX_DIMS)
                    for (dim in 0 until GGML_MAX_DIMS) {
                        if (tensorF32.ne[dim] > 0) {
                            indices[dim] = (tempIdx % tensorF32.ne[dim]).toInt()
                            tempIdx /= tensorF32.ne[dim]
                        }
                    }
                    blockValues[i] = tensorF32.getFloat(graphAllocator, *indices)
                }
                
                quantizeQ6_KBlock(blockValues, resArr, blockNum * blockByteSize)
            }
        }
        GGMLType.Q8_K -> {
            require(numElements % QK_K == 0) { "Q8_K numElements $numElements not div by $QK_K" }
            val numBlocks = numElements / QK_K
            val blockByteSize = targetType.byteSize.toInt()
            val resArr = ByteArray(numBlocks * blockByteSize)
            result.data = resArr
            
            var currentElementIndex = 0
            for (blockNum in 0 until numBlocks) {
                val blockValues = FloatArray(QK_K)
                for (i in 0 until QK_K) {
                    val flatIdx = currentElementIndex++
                    var tempIdx = flatIdx.toLong()
                    val indices = IntArray(GGML_MAX_DIMS)
                    for (dim in 0 until GGML_MAX_DIMS) {
                        if (tensorF32.ne[dim] > 0) {
                            indices[dim] = (tempIdx % tensorF32.ne[dim]).toInt()
                            tempIdx /= tensorF32.ne[dim]
                        }
                    }
                    blockValues[i] = tensorF32.getFloat(graphAllocator, *indices)
                }
                
                quantizeQ8_KBlock(blockValues, resArr, blockNum * blockByteSize)
            }
        }
        GGMLType.Q5_0, GGMLType.Q5_1 -> { result.data = ByteArray((numElements * 5 + 7) / 8); println("Warn: Quant F32 to ${targetType.name} NI") }
        else -> { println("Error: Unsupp target quant type $targetType"); result.data = null }
    }
    return result
}

fun computeMatMul(graphAllocator: GGMLGraphAllocator, @Suppress("unused") context: GGMLContext, a: GGMLTensor, b: GGMLTensor): GGMLTensor {
    val M = a.ne[1].toInt()
    val K_a = a.ne[0].toInt()
    val N = b.ne[0].toInt()
    val K_b = b.ne[1].toInt()
    if (K_a != K_b) throw IllegalArgumentException("Dim mismatch K: a.ne[0]($K_a) != b.ne[1]($K_b)")
    val K = K_a

    if (a.type == GGMLType.Q4_0 && b.type == GGMLType.F32) {
        val result = GGMLTensor(GGMLType.F32); result.ne = longArrayOf(N.toLong(), M.toLong(), 1L, 1L)
        for(i_dim in 2 until GGML_MAX_DIMS) { val neA=a.ne.getOrElse(i_dim){1L}; val neB=b.ne.getOrElse(i_dim){1L}; result.ne[i_dim]=maxOf(neA,neB); if(!(neA==neB || neA==1L || neB==1L)) throw IllegalArgumentException("Matmul broadcast fail dim $i_dim: ${a.ne[i_dim]} vs ${b.ne[i_dim]}") }
        result.nb[0]=result.type.byteSize; for(d in 1 until GGML_MAX_DIMS){result.nb[d]=result.ne.getOrElse(d-1){1L}.toULong()*result.nb[d-1]}
        val resArr=FloatArray(M*N); result.data=resArr; var flatIdx=0
        for(i in 0 until M){ for(j in 0 until N){ resArr[flatIdx++]=computeDotProductQ40F32(graphAllocator,a,b,i,j,K) } }
        return result
    }
    if (a.type == GGMLType.Q4_1 && b.type == GGMLType.F32) {
        // Optimized Q4_1 x F32 path, result is F32
        // a (src0) is M x K (ne[1]=M rows, ne[0]=K cols for element access)
        // b (src1) is K x N (ne[1]=K rows, ne[0]=N cols for element access)
        // Result will be M x N (ne[1]=M rows, ne[0]=N cols)

        // Note: M, K_a, N, K_b, K are already defined at the start of computeMatMul
        // val M = a.ne[1].toInt() // Already available
        // val K_a = a.ne[0].toInt() // Already available
        // val K_b = b.ne[1].toInt() // Already available
        // val N = b.ne[0].toInt()   // Already available
        // val K = K_a // Already available and validated K_a == K_b

        // Create result tensor (F32, M rows, N columns)
        // The ne array for new tensor: [N_cols, M_rows, 1, 1]
        val resultNe = longArrayOf(N.toLong(), M.toLong(), 1L, 1L)
        // Handle broadcasting for dimensions 2 and 3 if necessary, like other paths
        for(i_dim in 2 until GGML_MAX_DIMS) {
            val neA = a.ne.getOrElse(i_dim){1L}
            val neB = b.ne.getOrElse(i_dim){1L}
            resultNe[i_dim] = maxOf(neA, neB)
            if(!(neA == neB || neA == 1L || neB == 1L)) {
                throw IllegalArgumentException("Matmul broadcast fail for Q4_1xF32 on dim $i_dim: ${a.ne[i_dim]} vs ${b.ne[i_dim]}")
            }
        }
        val result = GGMLTensor(GGMLType.F32, resultNe)

        // Calculate and set strides for result tensor
        result.nb[0] = result.type.byteSize
        for (d in 1 until GGML_MAX_DIMS) {
            result.nb[d] = result.ne.getOrElse(d-1) { 1L }.toULong() * result.nb[d-1]
        }

        val resultArray = FloatArray(M * N * resultNe[2].toInt() * resultNe[3].toInt()) // Adjusted for potential broadcasted dims
        result.data = resultArray

        // TODO: Handle broadcasting for dims 2 and 3 in the loops if resultNe[2] or resultNe[3] > 1.
        // For now, assuming non-broadcasted higher dims (or handled by dot product if it supports it, which it doesn't directly)
        // The current Q4_0/Q8_0 paths also don't explicitly show broadcasting in their loops but set up result.ne correctly.
        // This implies the dot product functions are called for each "slice" or the structure expects M*N iterations flatly.
        // Let's match the existing Q4_0/Q8_0 structure which assumes M*N iterations for the primary 2D matrix part.
        // If higher dims were broadcasted, M and N would need to be multiplied by those dimensions for total iterations.
        // The current structure of M*N iterations for the result array is for a single 2D plane.
        // If resultNe[2]*resultNe[3] > 1, the flat idx logic needs to be aware or the loops need to be nested.
        // The existing paths (Q4_0, Q8_0) use a simple M*N loop and flatIdx for resArr.
        // This suggests that for these specific optimized paths, broadcasting in higher dimensions might not be fully handled
        // or is implicitly handled by the calling context if these are part of larger ops.
        // For now, sticking to the M*N loop for the primary matrix plane.

        var idx = 0 // Index for flat resultArray
        for (i in 0 until M) { // Iterate output rows (M)
            for (j in 0 until N) { // Iterate output columns (N)
                // This assumes a, b are effectively 2D for the dot product part.
                // If a or b have higher dimensions that are not 1, computeDotProductQ41F32 needs to handle it,
                // or this loop structure needs to be more complex to iterate over those dimensions.
                // The current dot product functions take simple row/col indices.
                val dotProduct = computeDotProductQ41F32(
                    graphAllocator,
                    a,    // Q4_1 tensor (src0)
                    b,    // F32 tensor (src1)
                    i,    // Current row in src0 (0 to M-1)
                    j,    // Current column in src1 (0 to N-1)
                    K     // Common dimension
                )
                resultArray[idx++] = dotProduct
            }
        }
        return result
    }
    
    // K-Quant optimized matrix multiplication paths
    if (a.type == GGMLType.Q2_K && b.type == GGMLType.F32) {
        val result = GGMLTensor(GGMLType.F32)
        result.ne = longArrayOf(N.toLong(), M.toLong(), 1L, 1L)
        for(i_dim in 2 until GGML_MAX_DIMS) { 
            val neA = a.ne.getOrElse(i_dim){1L}
            val neB = b.ne.getOrElse(i_dim){1L}
            result.ne[i_dim] = maxOf(neA, neB)
            if(!(neA == neB || neA == 1L || neB == 1L)) throw IllegalArgumentException("Matmul broadcast fail dim $i_dim: ${a.ne[i_dim]} vs ${b.ne[i_dim]}")
        }
        result.nb[0] = result.type.byteSize
        for(d in 1 until GGML_MAX_DIMS) {
            result.nb[d] = result.ne.getOrElse(d-1){1L}.toULong() * result.nb[d-1]
        }
        
        val resArr = FloatArray(M * N)
        result.data = resArr
        var flatIdx = 0
        for(i in 0 until M) {
            for(j in 0 until N) {
                resArr[flatIdx++] = computeDotProductQ2_KF32(graphAllocator, a, b, i, j, K)
            }
        }
        return result
    }
    
    if (a.type == GGMLType.Q4_K && b.type == GGMLType.F32) {
        val result = GGMLTensor(GGMLType.F32)
        result.ne = longArrayOf(N.toLong(), M.toLong(), 1L, 1L)
        for(i_dim in 2 until GGML_MAX_DIMS) { 
            val neA = a.ne.getOrElse(i_dim){1L}
            val neB = b.ne.getOrElse(i_dim){1L}
            result.ne[i_dim] = maxOf(neA, neB)
            if(!(neA == neB || neA == 1L || neB == 1L)) throw IllegalArgumentException("Matmul broadcast fail dim $i_dim: ${a.ne[i_dim]} vs ${b.ne[i_dim]}")
        }
        result.nb[0] = result.type.byteSize
        for(d in 1 until GGML_MAX_DIMS) {
            result.nb[d] = result.ne.getOrElse(d-1){1L}.toULong() * result.nb[d-1]
        }
        
        val resArr = FloatArray(M * N)
        result.data = resArr
        var flatIdx = 0
        for(i in 0 until M) {
            for(j in 0 until N) {
                resArr[flatIdx++] = computeDotProductQ4_KF32(graphAllocator, a, b, i, j, K)
            }
        }
        return result
    }
    
    if (a.type == GGMLType.Q8_K && b.type == GGMLType.F32) {
        val result = GGMLTensor(GGMLType.F32)
        result.ne = longArrayOf(N.toLong(), M.toLong(), 1L, 1L)
        for(i_dim in 2 until GGML_MAX_DIMS) { 
            val neA = a.ne.getOrElse(i_dim){1L}
            val neB = b.ne.getOrElse(i_dim){1L}
            result.ne[i_dim] = maxOf(neA, neB)
            if(!(neA == neB || neA == 1L || neB == 1L)) throw IllegalArgumentException("Matmul broadcast fail dim $i_dim: ${a.ne[i_dim]} vs ${b.ne[i_dim]}")
        }
        result.nb[0] = result.type.byteSize
        for(d in 1 until GGML_MAX_DIMS) {
            result.nb[d] = result.ne.getOrElse(d-1){1L}.toULong() * result.nb[d-1]
        }
        
        val resArr = FloatArray(M * N)
        result.data = resArr
        var flatIdx = 0
        for(i in 0 until M) {
            for(j in 0 until N) {
                resArr[flatIdx++] = computeDotProductQ8_KF32(graphAllocator, a, b, i, j, K)
            }
        }
        return result
    }
    
    if (a.type == GGMLType.Q8_0 && b.type == GGMLType.F32) {
        val result = GGMLTensor(GGMLType.F32); result.ne = longArrayOf(N.toLong(), M.toLong(), 1L, 1L)
        for(i_dim in 2 until GGML_MAX_DIMS) { val neA=a.ne.getOrElse(i_dim){1L}; val neB=b.ne.getOrElse(i_dim){1L}; result.ne[i_dim]=maxOf(neA,neB); if(!(neA==neB || neA==1L || neB==1L)) throw IllegalArgumentException("Matmul broadcast fail dim $i_dim: ${a.ne[i_dim]} vs ${b.ne[i_dim]}") }
        result.nb[0]=result.type.byteSize; for(d in 1 until GGML_MAX_DIMS){result.nb[d]=result.ne.getOrElse(d-1){1L}.toULong()*result.nb[d-1]}
        val resArr=FloatArray(M*N); result.data=resArr; var flatIdx=0
        for(i in 0 until M){ for(j in 0 until N){ resArr[flatIdx++]=computeDotProductQ80F32(graphAllocator,a,b,i,j,K) } }
        return result
    }

    val resultTensor=GGMLTensor(type=a.type); resultTensor.ne=longArrayOf(N.toLong(),M.toLong(),1,1)
    for(i_dim in 2 until GGML_MAX_DIMS){ val neA=a.ne.getOrElse(i_dim){1L}; val neB=b.ne.getOrElse(i_dim){1L}; resultTensor.ne[i_dim]=maxOf(neA,neB); if(!(neA==neB || neA==1L || neB==1L)) throw IllegalArgumentException("Matmul broadcast fail dim $i_dim: ${a.ne[i_dim]} vs ${b.ne[i_dim]}") }
    if(resultTensor.type.byteSize>0uL){ resultTensor.nb[0]=resultTensor.type.byteSize; for(d in 1 until GGML_MAX_DIMS){resultTensor.nb[d]=resultTensor.ne[d-1].toULong()*resultTensor.nb[d-1]} } else {for(d in 0 until GGML_MAX_DIMS)resultTensor.nb[d]=0uL}

    when (a.type) {
        GGMLType.F32 -> {
            val effA=a; val effB=if(b.type==GGMLType.F32)b else dequantizeTensor(graphAllocator,b)
            val resArr = FloatArray(M*N); resultTensor.data=resArr; resultTensor.type = GGMLType.F32; var flatIdx=0
            for(i in 0 until M){for(j in 0 until N){var sum=0.0f; for(l in 0 until K){sum+=effA.getFloat(graphAllocator,l,i)*effB.getFloat(graphAllocator,j,l)}; resArr[flatIdx++]=sum}}
        }
        GGMLType.F16 -> {
            val effA=a; val effB=if(b.type==GGMLType.F16)b else dequantizeTensor(graphAllocator,b)
            if(effB.type!=GGMLType.F16) throw NotImplementedError("F16xnon-F16 matmul to F16 NI")
            val resArr = ShortArray(M*N); resultTensor.data=resArr; var flatIdx=0
            for(i in 0 until M){for(j in 0 until N){var sum=0.0f; for(l in 0 until K){sum+=effA.getHalf(graphAllocator,l,i)*effB.getHalf(graphAllocator,j,l)}; resArr[flatIdx++]=floatToHalf(sum)}}
        }
        GGMLType.Q4_0,GGMLType.Q4_1,GGMLType.Q5_0,GGMLType.Q5_1,GGMLType.Q8_0,GGMLType.Q8_1,GGMLType.Q2_K,GGMLType.Q3_K,GGMLType.Q4_K,GGMLType.Q5_K,GGMLType.Q6_K,GGMLType.Q8_K -> {
            val aF32=dequantizeTensor(graphAllocator,a); val bF32=dequantizeTensor(graphAllocator,b)
            val resF32=computeMatMul(graphAllocator,context,aF32,bF32)
            val qRes=quantizeTensor(graphAllocator,resF32,resultTensor.type); resultTensor.data=qRes.data
        }
        else -> throw NotImplementedError("computeMatMul NI for input type ${a.type}")
    }
    return resultTensor
}

fun computeRelu(graphAllocator: GGMLGraphAllocator, @Suppress("unused") context: GGMLContext, a: GGMLTensor): GGMLTensor {
    val result = GGMLTensor(type = a.type); result.ne = a.ne.copyOf(); result.nb = a.nb.copyOf()
    val totalSize = result.numElements().toInt()
    when (a.type) {
        GGMLType.F32 -> applyNDIter(result, totalSize) { _, ind -> result.setFloat(graphAllocator, if(a.getFloat(graphAllocator, *ind)>0.0f)a.getFloat(graphAllocator,*ind)else 0.0f, *ind) }
        GGMLType.F16 -> applyNDIter(result, totalSize) { _, ind -> result.setHalf(graphAllocator, if(a.getHalf(graphAllocator, *ind)>0.0f)a.getHalf(graphAllocator,*ind)else 0.0f, *ind) }
        else -> throw NotImplementedError("computeRelu NI for type ${a.type}")
    }
    return result
}

fun computeGelu(graphAllocator: GGMLGraphAllocator, @Suppress("unused") context: GGMLContext, a: GGMLTensor): GGMLTensor {
    val result = GGMLTensor(type = a.type); result.ne = a.ne.copyOf(); result.nb = a.nb.copyOf()
    val totalSize = result.numElements().toInt()
    val gelu = {x:Float -> x*0.5f*(1.0f+kotlin.math.tanh(0.797885f*(x+0.044715f*x*x*x)))}
    when (a.type) {
        GGMLType.F32 -> applyNDIter(result, totalSize) { _, ind -> result.setFloat(graphAllocator, gelu(a.getFloat(graphAllocator, *ind)), *ind) }
        GGMLType.F16 -> applyNDIter(result, totalSize) { _, ind -> result.setHalf(graphAllocator, gelu(a.getHalf(graphAllocator, *ind)), *ind) }
        else -> throw NotImplementedError("computeGelu NI for type ${a.type}")
    }
    return result
}

fun computeSub(graphAllocator: GGMLGraphAllocator, @Suppress("unused") context: GGMLContext, a: GGMLTensor, b: GGMLTensor): GGMLTensor {
    for(i in 0 until GGML_MAX_DIMS){if(a.ne[i]!=b.ne[i])throw IllegalArgumentException("Dims mismatch")}
    val res=GGMLTensor(a.type); res.ne=a.ne.copyOf(); res.nb=a.nb.copyOf(); val ts=res.numElements().toInt()
    when(a.type){
        GGMLType.F32-> {
            val resultData = FloatArray(ts); res.data = resultData
            applyNDIter(a,ts){flatIdx,ind->resultData[flatIdx] = a.getFloat(graphAllocator,*ind)-b.getFloat(graphAllocator,*ind)}
        }
        GGMLType.F16-> {
            val resultData = ShortArray(ts); res.data = resultData
            applyNDIter(a,ts){flatIdx,ind->resultData[flatIdx] = floatToHalf(a.getHalf(graphAllocator,*ind)-b.getHalf(graphAllocator,*ind))}
        }
        GGMLType.I32 -> {
            val resultData = IntArray(ts); res.data = resultData
            applyNDIter(a, ts) { flatIdx, indices ->
                resultData[flatIdx] = a.getInt(graphAllocator, *indices) - b.getInt(graphAllocator, *indices)
            }
        }
        GGMLType.I16 -> {
            val resultData = ShortArray(ts); res.data = resultData
            applyNDIter(a, ts) { flatIdx, indices ->
                val valA = a.getShort(graphAllocator, *indices).toInt()
                val valB = b.getShort(graphAllocator, *indices).toInt()
                resultData[flatIdx] = (valA - valB).coerceIn(Short.MIN_VALUE.toInt(), Short.MAX_VALUE.toInt()).toShort()
            }
        }
        GGMLType.I8 -> {
            val resultData = ByteArray(ts); res.data = resultData
            applyNDIter(a, ts) { flatIdx, indices ->
                val valA = a.getByte(graphAllocator, *indices).toInt()
                val valB = b.getByte(graphAllocator, *indices).toInt()
                resultData[flatIdx] = (valA - valB).coerceIn(Byte.MIN_VALUE.toInt(), Byte.MAX_VALUE.toInt()).toByte()
            }
        }
        GGMLType.I64 -> {
            val resultData = LongArray(ts); res.data = resultData
            applyNDIter(a, ts) { flatIdx, indices ->
                resultData[flatIdx] = a.getLong(graphAllocator, *indices) - b.getLong(graphAllocator, *indices)
            }
        }
        GGMLType.Q4_0,GGMLType.Q4_1,GGMLType.Q5_0,GGMLType.Q5_1,GGMLType.Q8_0,GGMLType.Q8_1,GGMLType.Q2_K,GGMLType.Q3_K,GGMLType.Q4_K,GGMLType.Q5_K,GGMLType.Q6_K,GGMLType.Q8_K->{val af=dequantizeTensor(graphAllocator,a); val bf=dequantizeTensor(graphAllocator,b); val rf=computeSub(graphAllocator,context,af,bf); val qr=quantizeTensor(graphAllocator,rf,a.type); res.data=qr.data}
        else->throw NotImplementedError("computeSub NI for type ${a.type}")
    }
    return res
}

fun computeNeg(graphAllocator: GGMLGraphAllocator, @Suppress("unused") context: GGMLContext, a: GGMLTensor): GGMLTensor {
    val res=GGMLTensor(a.type); res.ne=a.ne.copyOf(); res.nb=a.nb.copyOf(); val ts=res.numElements().toInt()
    when(a.type){
        GGMLType.F32->applyNDIter(res,ts){_,ind->res.setFloat(graphAllocator,-a.getFloat(graphAllocator,*ind),*ind)}
        GGMLType.F16->applyNDIter(res,ts){_,ind->res.setHalf(graphAllocator,-a.getHalf(graphAllocator,*ind),*ind)}
        GGMLType.Q4_0,GGMLType.Q4_1,GGMLType.Q5_0,GGMLType.Q5_1,GGMLType.Q8_0,GGMLType.Q8_1,GGMLType.Q2_K,GGMLType.Q3_K,GGMLType.Q4_K,GGMLType.Q5_K,GGMLType.Q6_K,GGMLType.Q8_K->{val af=dequantizeTensor(graphAllocator,a); val rf=computeNeg(graphAllocator,context,af); val qr=quantizeTensor(graphAllocator,rf,a.type); res.data=qr.data}
        else->throw NotImplementedError("computeNeg NI for ${a.type}")
    }
    return res
}

fun computeDiv(graphAllocator: GGMLGraphAllocator, @Suppress("unused") context: GGMLContext, a: GGMLTensor, b: GGMLTensor): GGMLTensor {
    for(i in 0 until GGML_MAX_DIMS){if(a.ne[i]!=b.ne[i])throw IllegalArgumentException("Dims mismatch")}
    val res=GGMLTensor(a.type);res.ne=a.ne.copyOf();res.nb=a.nb.copyOf();val ts=res.numElements().toInt()
    val div={vA:Float,vB:Float->if(vB==0.0f){if(vA==0.0f)Float.NaN else if(vA>0.0f)Float.POSITIVE_INFINITY else Float.NEGATIVE_INFINITY}else{vA/vB}}
    when(a.type){
        GGMLType.F32-> {
            val resultData = FloatArray(ts); res.data = resultData
            applyNDIter(a,ts){flatIdx,ind->resultData[flatIdx] = div(a.getFloat(graphAllocator,*ind),b.getFloat(graphAllocator,*ind))}
        }
        GGMLType.F16-> {
            val resultData = ShortArray(ts); res.data = resultData
            applyNDIter(a,ts){flatIdx,ind->resultData[flatIdx] = floatToHalf(div(a.getHalf(graphAllocator,*ind),b.getHalf(graphAllocator,*ind)))}
        }
        GGMLType.I32 -> {
            val resultData = IntArray(ts); res.data = resultData
            applyNDIter(a, ts) { flatIdx, indices ->
                val valA = a.getInt(graphAllocator, *indices)
                val valB = b.getInt(graphAllocator, *indices)
                if (valB == 0) throw ArithmeticException("Division by zero for I32")
                resultData[flatIdx] = valA / valB
            }
        }
        GGMLType.I16 -> {
            val resultData = ShortArray(ts); res.data = resultData
            applyNDIter(a, ts) { flatIdx, indices ->
                val valA = a.getShort(graphAllocator, *indices).toInt()
                val valB = b.getShort(graphAllocator, *indices).toInt()
                if (valB == 0) throw ArithmeticException("Division by zero for I16")
                resultData[flatIdx] = (valA / valB).coerceIn(Short.MIN_VALUE.toInt(), Short.MAX_VALUE.toInt()).toShort()
            }
        }
        GGMLType.I8 -> {
            val resultData = ByteArray(ts); res.data = resultData
            applyNDIter(a, ts) { flatIdx, indices ->
                val valA = a.getByte(graphAllocator, *indices).toInt()
                val valB = b.getByte(graphAllocator, *indices).toInt()
                if (valB == 0) throw ArithmeticException("Division by zero for I8")
                resultData[flatIdx] = (valA / valB).coerceIn(Byte.MIN_VALUE.toInt(), Byte.MAX_VALUE.toInt()).toByte()
            }
        }
        GGMLType.I64 -> {
            val resultData = LongArray(ts); res.data = resultData
            applyNDIter(a, ts) { flatIdx, indices ->
                val valA = a.getLong(graphAllocator, *indices)
                val valB = b.getLong(graphAllocator, *indices)
                if (valB == 0L) throw ArithmeticException("Division by zero for I64")
                resultData[flatIdx] = valA / valB
            }
        }
        GGMLType.Q4_0,GGMLType.Q4_1,GGMLType.Q5_0,GGMLType.Q5_1,GGMLType.Q8_0,GGMLType.Q8_1,GGMLType.Q2_K,GGMLType.Q3_K,GGMLType.Q4_K,GGMLType.Q5_K,GGMLType.Q6_K,GGMLType.Q8_K->{val af=dequantizeTensor(graphAllocator,a);val bf=dequantizeTensor(graphAllocator,b);val rf=computeDiv(graphAllocator,context,af,bf);val qr=quantizeTensor(graphAllocator,rf,a.type);res.data=qr.data}
        else->throw NotImplementedError("computeDiv NI for type ${a.type}")
    }
    return res
}

<<<<<<< HEAD
// K-Quant Block Quantization Functions

/**
 * Quantizes a block of QK_K float values to Q2_K format.
 * Q2_K structure: scales[QK_K/16], qs[QK_K/4], d (F16), dmin (F16)
 * Effectively 2.625 bits per weight
 */
private fun quantizeQ2_KBlock(blockValues: FloatArray, dest: ByteArray, destOffset: Int) {
    require(blockValues.size == QK_K) { "Q2_K block must have $QK_K values" }
    
    // Find overall min/max for the block
    var minVal = Float.POSITIVE_INFINITY
    var maxVal = Float.NEGATIVE_INFINITY
    for (value in blockValues) {
        minVal = minOf(minVal, value)
        maxVal = maxOf(maxVal, value)
    }
    
    // Calculate super-block scales
    val range = maxVal - minVal
    val d = if (range > 0.0f) range / 3.0f else 1.0f  // scale for quantized scales 
    val dmin = minVal // scale for quantized mins
    
    // Write super-block scales (d and dmin) at the end of the block
    val dOffset = destOffset + QK_K/16 + QK_K/4
    dest.setShortLe(dOffset, floatToHalf(d))
    dest.setShortLe(dOffset + 2, floatToHalf(dmin))
    
    // Quantize in 16-element sub-blocks
    for (subBlock in 0 until QK_K/16) {
        val subBlockStart = subBlock * 16
        val subBlockEnd = subBlockStart + 16
        
        // Find min/max for this sub-block
        var subMin = Float.POSITIVE_INFINITY
        var subMax = Float.NEGATIVE_INFINITY
        for (i in subBlockStart until subBlockEnd) {
            subMin = minOf(subMin, blockValues[i])
            subMax = maxOf(subMax, blockValues[i])
        }
        
        // Calculate and store quantized scale and min for this sub-block
        val subRange = subMax - subMin
        val scale = if (subRange > 0.0f) subRange / 3.0f else 1.0f
        val quantizedScale = round((scale / d) * 15.0f).toInt().coerceIn(0, 15)
        val quantizedMin = round((subMin - dmin) / d).toInt().coerceIn(0, 15)
        
        // Pack scale and min into one byte (4 bits each)
        val scaleAndMin = (quantizedScale and 0x0F) or ((quantizedMin and 0x0F) shl 4)
        dest[destOffset + subBlock] = scaleAndMin.toByte()
        
        // Quantize the 16 values in this sub-block to 2 bits each (4 values per byte)
        for (i in 0 until 16 step 4) {
            val globalIdx = subBlockStart + i
            var packedByte = 0
            for (j in 0 until 4) {
                if (globalIdx + j < blockValues.size) {
                    val value = blockValues[globalIdx + j]
                    val quantizedValue = if (subRange > 0.0f) {
                        round(((value - subMin) / subRange) * 3.0f).toInt().coerceIn(0, 3)
                    } else 0
                    packedByte = packedByte or ((quantizedValue and 0x03) shl (j * 2))
                }
            }
            dest[destOffset + QK_K/16 + (subBlock * 4) + (i / 4)] = packedByte.toByte()
        }
    }
}

/**
 * Quantizes a block of QK_K float values to Q3_K format.
 * Q3_K structure: hmask[QK_K/8], qs[QK_K/4], scales[12], d (F16)
 * Effectively 3.4375 bits per weight
 */
private fun quantizeQ3_KBlock(blockValues: FloatArray, dest: ByteArray, destOffset: Int) {
    require(blockValues.size == QK_K) { "Q3_K block must have $QK_K values" }
    
    // Find absolute maximum for super-block scale
    var amax = 0.0f
    for (value in blockValues) {
        amax = maxOf(amax, abs(value))
    }
    
    val d = if (amax > 0.0f) amax / 127.0f else 1.0f
    val invD = if (d > 0.0f) 1.0f / d else 0.0f
    
    // Write super-block scale d at the end
    val dOffset = destOffset + QK_K/8 + QK_K/4 + 12
    dest.setShortLe(dOffset, floatToHalf(d))
    
    // Process in 16-element sub-blocks
    for (subBlock in 0 until QK_K/16) {
        val subBlockStart = subBlock * 16
        
        // Find max absolute value in this sub-block
        var subAmax = 0.0f
        for (i in 0 until 16) {
            subAmax = maxOf(subAmax, abs(blockValues[subBlockStart + i]))
        }
        
        // Calculate and store quantized scale for this sub-block
        val scale = if (subAmax > 0.0f) subAmax / 7.0f else 1.0f
        val quantizedScale = round((scale / d) * 63.0f).toInt().coerceIn(0, 63)
        dest[destOffset + QK_K/8 + QK_K/4 + subBlock] = quantizedScale.toByte()
        
        // Quantize values in this sub-block
        val invScale = if (scale > 0.0f) 1.0f / scale else 0.0f
        for (i in 0 until 16) {
            val value = blockValues[subBlockStart + i]
            val quantizedValue = round(value * invScale).toInt().coerceIn(-7, 7)
            
            // Pack 3-bit values: 2 bits in qs, 1 bit in hmask
            val byteIdx = (subBlockStart + i) / 4
            val bitPos = ((subBlockStart + i) % 4) * 2
            val maskByteIdx = (subBlockStart + i) / 8
            val maskBitPos = (subBlockStart + i) % 8
            
            // Store low 2 bits in qs
            val lowBits = quantizedValue and 0x03
            dest[destOffset + QK_K/8 + byteIdx] = (dest[destOffset + QK_K/8 + byteIdx].toInt() or (lowBits shl bitPos)).toByte()
            
            // Store high bit in hmask
            val highBit = (quantizedValue shr 2) and 0x01
            dest[destOffset + maskByteIdx] = (dest[destOffset + maskByteIdx].toInt() or (highBit shl maskBitPos)).toByte()
        }
    }
}

/**
 * Quantizes a block of QK_K float values to Q4_K format.
 * Q4_K structure: d (F16), dmin (F16), scales[K_SCALE_SIZE], qs[QK_K/2]
 * Effectively 4.5 bits per weight
 */
private fun quantizeQ4_KBlock(blockValues: FloatArray, dest: ByteArray, destOffset: Int) {
    require(blockValues.size == QK_K) { "Q4_K block must have $QK_K values" }
    
    // Find min and max for the entire block
    var minVal = Float.POSITIVE_INFINITY
    var maxVal = Float.NEGATIVE_INFINITY
    for (value in blockValues) {
        minVal = minOf(minVal, value)
        maxVal = maxOf(maxVal, value)
    }
    
    val range = maxVal - minVal
    val d = if (range > 0.0f) range / 255.0f else 1.0f
    val dmin = minVal
    val invD = if (d > 0.0f) 1.0f / d else 0.0f
    
    // Write super-block scales
    dest.setShortLe(destOffset, floatToHalf(d))
    dest.setShortLe(destOffset + 2, floatToHalf(dmin))
    
    // Process in 32-element sub-blocks (8 sub-blocks total)
    for (subBlock in 0 until 8) {
        val subBlockStart = subBlock * 32
        
        // Find min/max for this sub-block
        var subMin = Float.POSITIVE_INFINITY  
        var subMax = Float.NEGATIVE_INFINITY
        for (i in 0 until 32) {
            val idx = subBlockStart + i
            if (idx < blockValues.size) {
                subMin = minOf(subMin, blockValues[idx])
                subMax = maxOf(subMax, blockValues[idx])
            }
        }
        
        // Calculate sub-block scale and min
        val subRange = subMax - subMin
        val scale = if (subRange > 0.0f) subRange / 15.0f else 1.0f
        val quantizedScale = round((scale / d) * 63.0f).toInt().coerceIn(0, 63)
        val quantizedMin = round((subMin - dmin) / d).toInt().coerceIn(0, 63)
        
        // Store quantized scale and min (6 bits each, packed into 12 bits)
        if (subBlock < K_SCALE_SIZE) {
            dest[destOffset + 4 + subBlock] = ((quantizedScale and 0x3F) or ((quantizedMin and 0x03) shl 6)).toByte()
            if (subBlock * 2 + 1 < K_SCALE_SIZE) {
                dest[destOffset + 4 + subBlock * 2 + 1] = ((quantizedMin shr 2) and 0x0F).toByte()
            }
        }
        
        // Quantize and pack the 32 values (2 values per byte)
        val invScale = if (scale > 0.0f) 1.0f / scale else 0.0f
        for (i in 0 until 32 step 2) {
            val idx1 = subBlockStart + i
            val idx2 = subBlockStart + i + 1
            
            val q1 = if (idx1 < blockValues.size && subRange > 0.0f) {
                round(((blockValues[idx1] - subMin) * invScale)).toInt().coerceIn(0, 15)
            } else 0
            
            val q2 = if (idx2 < blockValues.size && subRange > 0.0f) {
                round(((blockValues[idx2] - subMin) * invScale)).toInt().coerceIn(0, 15)
            } else 0
            
            val packedNibbles = (q1 and 0x0F) or ((q2 and 0x0F) shl 4)
            dest[destOffset + 4 + K_SCALE_SIZE + subBlock * 16 + i / 2] = packedNibbles.toByte()
        }
    }
}

/**
 * Quantizes a block of QK_K float values to Q5_K format.
 * Q5_K structure: d (F16), dmin (F16), scales[K_SCALE_SIZE], qh[QK_K/8], qs[QK_K/2]  
 * Effectively 5.5 bits per weight
 */
private fun quantizeQ5_KBlock(blockValues: FloatArray, dest: ByteArray, destOffset: Int) {
    require(blockValues.size == QK_K) { "Q5_K block must have $QK_K values" }
    
    // Similar to Q4_K but with 5-bit quantization (0-31 range)
    var minVal = Float.POSITIVE_INFINITY
    var maxVal = Float.NEGATIVE_INFINITY
    for (value in blockValues) {
        minVal = minOf(minVal, value)
        maxVal = maxOf(maxVal, value)
    }
    
    val range = maxVal - minVal
    val d = if (range > 0.0f) range / 511.0f else 1.0f
    val dmin = minVal
    
    // Write super-block scales
    dest.setShortLe(destOffset, floatToHalf(d))
    dest.setShortLe(destOffset + 2, floatToHalf(dmin))
    
    // Process in 32-element sub-blocks
    for (subBlock in 0 until 8) {
        val subBlockStart = subBlock * 32
        
        // Find min/max for this sub-block
        var subMin = Float.POSITIVE_INFINITY
        var subMax = Float.NEGATIVE_INFINITY
        for (i in 0 until 32) {
            val idx = subBlockStart + i
            if (idx < blockValues.size) {
                subMin = minOf(subMin, blockValues[idx])
                subMax = maxOf(subMax, blockValues[idx])
            }
        }
        
        val subRange = subMax - subMin
        val scale = if (subRange > 0.0f) subRange / 31.0f else 1.0f
        val quantizedScale = round((scale / d) * 63.0f).toInt().coerceIn(0, 63)
        val quantizedMin = round((subMin - dmin) / d).toInt().coerceIn(0, 63)
        
        // Store scales (similar packing as Q4_K)
        if (subBlock < K_SCALE_SIZE) {
            dest[destOffset + 4 + subBlock] = ((quantizedScale and 0x3F) or ((quantizedMin and 0x03) shl 6)).toByte()
        }
        
        // Quantize to 5 bits: 4 bits in qs, 1 bit in qh
        val invScale = if (scale > 0.0f) 1.0f / scale else 0.0f
        for (i in 0 until 32 step 2) {
            val idx1 = subBlockStart + i
            val idx2 = subBlockStart + i + 1
            
            val q1 = if (idx1 < blockValues.size && subRange > 0.0f) {
                round((blockValues[idx1] - subMin) * invScale).toInt().coerceIn(0, 31)
            } else 0
            
            val q2 = if (idx2 < blockValues.size && subRange > 0.0f) {
                round((blockValues[idx2] - subMin) * invScale).toInt().coerceIn(0, 31)
            } else 0
            
            // Store low 4 bits in qs
            val qs1 = q1 and 0x0F
            val qs2 = q2 and 0x0F
            dest[destOffset + 4 + K_SCALE_SIZE + QK_K/8 + subBlock * 16 + i / 2] = (qs1 or (qs2 shl 4)).toByte()
            
            // Store high bits in qh
            val qh1 = (q1 shr 4) and 0x01
            val qh2 = (q2 shr 4) and 0x01
            val qhByteIdx = destOffset + 4 + K_SCALE_SIZE + (idx1 / 8)
            val qhBitPos = idx1 % 8
            dest[qhByteIdx] = (dest[qhByteIdx].toInt() or (qh1 shl qhBitPos) or (qh2 shl (qhBitPos + 1))).toByte()
        }
    }
}

/**
 * Quantizes a block of QK_K float values to Q6_K format.
 * Q6_K structure: ql[QK_K/2], qh[QK_K/4], scales[QK_K/16], d (F16)
 * Effectively 6.5625 bits per weight
 */
private fun quantizeQ6_KBlock(blockValues: FloatArray, dest: ByteArray, destOffset: Int) {
    require(blockValues.size == QK_K) { "Q6_K block must have $QK_K values" }
    
    // Find absolute maximum for the block
    var amax = 0.0f
    for (value in blockValues) {
        amax = maxOf(amax, abs(value))
    }
    
    val d = if (amax > 0.0f) amax / 127.0f else 1.0f
    val invD = if (d > 0.0f) 1.0f / d else 0.0f
    
    // Write super-block scale at the end
    val dOffset = destOffset + QK_K/2 + QK_K/4 + QK_K/16
    dest.setShortLe(dOffset, floatToHalf(d))
    
    // Process in 16-element sub-blocks
    for (subBlock in 0 until QK_K/16) {
        val subBlockStart = subBlock * 16
        
        // Find max absolute value in sub-block
        var subAmax = 0.0f
        for (i in 0 until 16) {
            val idx = subBlockStart + i
            if (idx < blockValues.size) {
                subAmax = maxOf(subAmax, abs(blockValues[idx]))
            }
        }
        
        // Calculate and store 8-bit scale for this sub-block
        val scale = if (subAmax > 0.0f) subAmax / 63.0f else 1.0f
        val quantizedScale = round((scale / d) * 127.0f).toInt().coerceIn(-128, 127)
        dest[destOffset + QK_K/2 + QK_K/4 + subBlock] = quantizedScale.toByte()
        
        // Quantize values to 6 bits: 4 bits in ql, 2 bits in qh
        val invScale = if (scale > 0.0f) 1.0f / scale else 0.0f
        for (i in 0 until 16 step 2) {
            val idx1 = subBlockStart + i
            val idx2 = subBlockStart + i + 1
            
            val q1 = if (idx1 < blockValues.size) {
                round(blockValues[idx1] * invScale + 32.0f).toInt().coerceIn(0, 63)
            } else 32
            
            val q2 = if (idx2 < blockValues.size) {
                round(blockValues[idx2] * invScale + 32.0f).toInt().coerceIn(0, 63)  
            } else 32
            
            // Store low 4 bits in ql
            val ql1 = q1 and 0x0F
            val ql2 = q2 and 0x0F
            dest[destOffset + subBlock * 8 + i / 2] = (ql1 or (ql2 shl 4)).toByte()
            
            // Store high 2 bits in qh
            val qh1 = (q1 shr 4) and 0x03
            val qh2 = (q2 shr 4) and 0x03
            val qhByteIdx = destOffset + QK_K/2 + (subBlock * 4) + (i / 4)
            val qhBitPos = (i % 4) * 2
            dest[qhByteIdx] = (dest[qhByteIdx].toInt() or (qh1 shl qhBitPos) or (qh2 shl (qhBitPos + 2))).toByte()
        }
    }
}

/**
 * Quantizes a block of QK_K float values to Q8_K format.
 * Q8_K structure: d (F32), qs[QK_K], bsums[QK_K/16]
 * This is used for intermediate quantization and dot products
 */
private fun quantizeQ8_KBlock(blockValues: FloatArray, dest: ByteArray, destOffset: Int) {
    require(blockValues.size == QK_K) { "Q8_K block must have $QK_K values" }
    
    // Find absolute maximum
    var amax = 0.0f
    for (value in blockValues) {
        amax = maxOf(amax, abs(value))
    }
    
    val d = if (amax > 0.0f) amax / 127.0f else 1.0f
    val invD = if (d > 0.0f) 1.0f / d else 0.0f
    
    // Write scale as F32
    dest.setFloatLe(destOffset, d)
    
    // Quantize all values to 8 bits
    for (i in 0 until QK_K) {
        val quantizedValue = round(blockValues[i] * invD).toInt().coerceIn(-128, 127)
        dest[destOffset + 4 + i] = quantizedValue.toByte()
    }
    
    // Calculate block sums for each group of 16
    for (group in 0 until QK_K/16) {
        var sum = 0
        for (i in 0 until 16) {
            val idx = group * 16 + i
            sum += dest[destOffset + 4 + idx].toInt()
        }
        // Store sum as 16-bit integer
        dest.setShortLe(destOffset + 4 + QK_K + group * 2, sum.toShort())
    }
}

// K-Quant Block Dequantization Functions

/**
 * Dequantizes a Q2_K block to float values.
 */
private fun dequantizeQ2_KBlock(graphAllocator: GGMLGraphAllocator, tensor: GGMLTensor, blockIndex: Int, dest: FloatArray, destOffset: Int) {
    val d = tensor.getQ2_KBlockScale(graphAllocator, blockIndex)
    val dmin = tensor.getQ2_KBlockScaleMin(graphAllocator, blockIndex)
    
    var elementIdx = destOffset
    
    // Process 16-element sub-blocks
    for (subBlock in 0 until QK_K/16) {
        // Get quantized scale and min for this sub-block
        val scaleAndMin = tensor.getQ2_KScale(graphAllocator, blockIndex, subBlock)
        val quantizedScale = scaleAndMin.toInt() and 0x0F
        val quantizedMin = (scaleAndMin.toInt() shr 4) and 0x0F
        
        // Reconstruct scale and min
        val scale = (quantizedScale.toFloat() / 15.0f) * d
        val min = (quantizedMin.toFloat() * d) + dmin
        
        // Dequantize 16 values (4 values per byte, 2 bits each)
        for (i in 0 until 16 step 4) {
            val packedByte = tensor.getQ2_KQuant(graphAllocator, blockIndex, subBlock * 4 + i / 4)
            
            for (j in 0 until 4) {
                if (elementIdx < dest.size) {
                    val quantizedValue = (packedByte.toInt() shr (j * 2)) and 0x03
                    val dequantizedValue = (quantizedValue.toFloat() / 3.0f) * scale + min
                    dest[elementIdx++] = dequantizedValue
                }
            }
        }
    }
}

/**
 * Dequantizes a Q3_K block to float values.
 */
private fun dequantizeQ3_KBlock(graphAllocator: GGMLGraphAllocator, tensor: GGMLTensor, blockIndex: Int, dest: FloatArray, destOffset: Int) {
    val d = tensor.getQ3_KBlockScale(graphAllocator, blockIndex)
    
    var elementIdx = destOffset
    
    // Process 16-element sub-blocks
    for (subBlock in 0 until QK_K/16) {
        // Get quantized scale for this sub-block (stored in scales array)
        val blockByteOffset = blockIndex * tensor.type.byteSize.toInt()
        val scaleOffset = blockByteOffset + QK_K/8 + QK_K/4 + subBlock
        val buffer = graphAllocator.buffers[tensor.bufferId] ?: throw IllegalStateException("Tensor buffer not found")
        val quantizedScale = buffer[(tensor.dataOffset + scaleOffset.toULong()).toInt()]
        
        // Reconstruct scale
        val scale = ((quantizedScale.toInt() and 0x3F).toFloat() / 63.0f) * d
        
        // Dequantize 16 values
        val subBlockStart = subBlock * 16
        for (i in 0 until 16) {
            if (elementIdx < dest.size) {
                val globalIdx = subBlockStart + i
                
                // Get low 2 bits from qs
                val qsByteIdx = globalIdx / 4
                val qsBitPos = (globalIdx % 4) * 2
                val qsOffset = blockByteOffset + QK_K/8 + qsByteIdx
                val qsValue = (buffer[(tensor.dataOffset + qsOffset.toULong()).toInt()].toInt() shr qsBitPos) and 0x03
                
                // Get high bit from hmask
                val hmaskByteIdx = globalIdx / 8
                val hmaskBitPos = globalIdx % 8
                val hmaskOffset = blockByteOffset + hmaskByteIdx
                val hmaskValue = (buffer[(tensor.dataOffset + hmaskOffset.toULong()).toInt()].toInt() shr hmaskBitPos) and 0x01
                
                // Combine to get 3-bit value
                val quantizedValue = qsValue or (hmaskValue shl 2)
                val signedValue = if (quantizedValue > 3) quantizedValue - 8 else quantizedValue
                
                dest[elementIdx++] = signedValue.toFloat() * scale
            }
        }
    }
}

/**
 * Dequantizes a Q4_K block to float values.
 */
private fun dequantizeQ4_KBlock(graphAllocator: GGMLGraphAllocator, tensor: GGMLTensor, blockIndex: Int, dest: FloatArray, destOffset: Int) {
    val d = tensor.getQ4_KBlockScale(graphAllocator, blockIndex)
    val dmin = tensor.getQ4_KBlockScaleMin(graphAllocator, blockIndex)
    
    var elementIdx = destOffset
    
    // Process 32-element sub-blocks
    for (subBlock in 0 until 8) {
        // Get quantized scale and min for this sub-block from the scales array
        val blockByteOffset = blockIndex * tensor.type.byteSize.toInt()
        val buffer = graphAllocator.buffers[tensor.bufferId] ?: throw IllegalStateException("Tensor buffer not found")
        
        // Read packed scale and min values
        val scaleByteOffset = blockByteOffset + 4 + subBlock
        val scaleByte = buffer[(tensor.dataOffset + scaleByteOffset.toULong()).toInt()]
        val quantizedScale = scaleByte.toInt() and 0x3F
        val quantizedMinLow = (scaleByte.toInt() shr 6) and 0x03
        
        val minByteOffset = blockByteOffset + 4 + subBlock * 2 + 1
        val quantizedMinHigh = if (minByteOffset < blockByteOffset + 4 + K_SCALE_SIZE) {
            buffer[(tensor.dataOffset + minByteOffset.toULong()).toInt()].toInt() and 0x0F
        } else 0
        val quantizedMin = quantizedMinLow or (quantizedMinHigh shl 2)
        
        // Reconstruct scale and min
        val scale = (quantizedScale.toFloat() / 63.0f) * d
        val min = (quantizedMin.toFloat() / 63.0f) * d + dmin
        
        // Dequantize 32 values (2 values per byte, 4 bits each)
        val qsBaseOffset = blockByteOffset + 4 + K_SCALE_SIZE + subBlock * 16
        for (i in 0 until 32 step 2) {
            if (elementIdx < dest.size) {
                val qsByte = buffer[(tensor.dataOffset + qsBaseOffset.toULong() + (i / 2).toULong()).toInt()]
                
                val q1 = qsByte.toInt() and 0x0F
                val q2 = (qsByte.toInt() shr 4) and 0x0F
                
                dest[elementIdx++] = (q1.toFloat() / 15.0f) * scale + min
                if (elementIdx < dest.size) {
                    dest[elementIdx++] = (q2.toFloat() / 15.0f) * scale + min
                }
            }
        }
    }
}

/**
 * Dequantizes a Q5_K block to float values.
 */
private fun dequantizeQ5_KBlock(graphAllocator: GGMLGraphAllocator, tensor: GGMLTensor, blockIndex: Int, dest: FloatArray, destOffset: Int) {
    val d = tensor.getQ5_KBlockScale(graphAllocator, blockIndex)
    val buffer = graphAllocator.buffers[tensor.bufferId] ?: throw IllegalStateException("Tensor buffer not found")
    val blockByteOffset = blockIndex * tensor.type.byteSize.toInt()
    
    var elementIdx = destOffset
    
    // Process 32-element sub-blocks  
    for (subBlock in 0 until 8) {
        // Get quantized scale and min for this sub-block
        val scaleByteOffset = blockByteOffset + 4 + subBlock
        val scaleByte = buffer[(tensor.dataOffset + scaleByteOffset.toULong()).toInt()]
        val quantizedScale = scaleByte.toInt() and 0x3F
        val quantizedMin = (scaleByte.toInt() shr 6) and 0x03
        
        val scale = (quantizedScale.toFloat() / 63.0f) * d
        
        // Dequantize 32 values (5-bit: 4 bits in qs, 1 bit in qh)
        val qsBaseOffset = blockByteOffset + 4 + K_SCALE_SIZE + QK_K/8 + subBlock * 16
        val qhBaseOffset = blockByteOffset + 4 + K_SCALE_SIZE
        
        for (i in 0 until 32 step 2) {
            if (elementIdx < dest.size) {
                // Get 4-bit values from qs
                val qsByte = buffer[(tensor.dataOffset + qsBaseOffset.toULong() + (i / 2).toULong()).toInt()]
                val qs1 = qsByte.toInt() and 0x0F
                val qs2 = (qsByte.toInt() shr 4) and 0x0F
                
                // Get high bits from qh
                val globalIdx1 = subBlock * 32 + i
                val globalIdx2 = subBlock * 32 + i + 1
                val qhByte1 = buffer[(tensor.dataOffset + qhBaseOffset.toULong() + (globalIdx1 / 8).toULong()).toInt()]
                val qhByte2 = buffer[(tensor.dataOffset + qhBaseOffset.toULong() + (globalIdx2 / 8).toULong()).toInt()]
                
                val qh1 = (qhByte1.toInt() shr (globalIdx1 % 8)) and 0x01
                val qh2 = (qhByte2.toInt() shr (globalIdx2 % 8)) and 0x01
                
                // Combine to get 5-bit values
                val q1 = qs1 or (qh1 shl 4)
                val q2 = qs2 or (qh2 shl 4)
                
                dest[elementIdx++] = (q1.toFloat() / 31.0f) * scale
                if (elementIdx < dest.size) {
                    dest[elementIdx++] = (q2.toFloat() / 31.0f) * scale
                }
            }
        }
    }
}

/**
 * Dequantizes a Q6_K block to float values.
 */
private fun dequantizeQ6_KBlock(graphAllocator: GGMLGraphAllocator, tensor: GGMLTensor, blockIndex: Int, dest: FloatArray, destOffset: Int) {
    val d = tensor.getQ6_KBlockScale(graphAllocator, blockIndex)
    val buffer = graphAllocator.buffers[tensor.bufferId] ?: throw IllegalStateException("Tensor buffer not found")
    val blockByteOffset = blockIndex * tensor.type.byteSize.toInt()
    
    var elementIdx = destOffset
    
    // Process 16-element sub-blocks
    for (subBlock in 0 until QK_K/16) {
        // Get 8-bit scale for this sub-block
        val scaleOffset = blockByteOffset + QK_K/2 + QK_K/4 + subBlock
        val quantizedScale = buffer[(tensor.dataOffset + scaleOffset.toULong()).toInt()]
        val scale = (quantizedScale.toFloat() / 127.0f) * d
        
        // Dequantize 16 values (6-bit: 4 bits in ql, 2 bits in qh)
        val qlBaseOffset = blockByteOffset + subBlock * 8
        val qhBaseOffset = blockByteOffset + QK_K/2 + subBlock * 4
        
        for (i in 0 until 16 step 2) {
            if (elementIdx < dest.size) {
                // Get 4-bit values from ql
                val qlByte = buffer[(tensor.dataOffset + qlBaseOffset.toULong() + (i / 2).toULong()).toInt()]
                val ql1 = qlByte.toInt() and 0x0F
                val ql2 = (qlByte.toInt() shr 4) and 0x0F
                
                // Get 2-bit values from qh
                val qhByte = buffer[(tensor.dataOffset + qhBaseOffset.toULong() + (i / 4).toULong()).toInt()]
                val qhBitPos = (i % 4) * 2
                val qh1 = (qhByte.toInt() shr qhBitPos) and 0x03
                val qh2 = (qhByte.toInt() shr (qhBitPos + 2)) and 0x03
                
                // Combine to get 6-bit values
                val q1 = ql1 or (qh1 shl 4)
                val q2 = ql2 or (qh2 shl 4)
                
                dest[elementIdx++] = ((q1.toFloat() - 32.0f) / 63.0f) * scale
                if (elementIdx < dest.size) {
                    dest[elementIdx++] = ((q2.toFloat() - 32.0f) / 63.0f) * scale
                }
            }
        }
    }
}

/**
 * Dequantizes a Q8_K block to float values.
 */
private fun dequantizeQ8_KBlock(graphAllocator: GGMLGraphAllocator, tensor: GGMLTensor, blockIndex: Int, dest: FloatArray, destOffset: Int) {
    val d = tensor.getQ8_KBlockScale(graphAllocator, blockIndex)
    
    var elementIdx = destOffset
    
    // Simple 8-bit dequantization
    for (i in 0 until QK_K) {
        if (elementIdx < dest.size) {
            val quantizedValue = tensor.getQ8_KWeight(graphAllocator, blockIndex, i)
            dest[elementIdx++] = quantizedValue.toFloat() * d
        }
    }
=======
/**
 * Compute element-wise square (SQR) operation.
 * For each element x in tensor a, compute x^2.
 */
fun computeSqr(graphAllocator: GGMLGraphAllocator, @Suppress("unused") context: GGMLContext, a: GGMLTensor): GGMLTensor {
    val res = GGMLTensor(a.type)
    res.ne = a.ne.copyOf()
    res.nb = a.nb.copyOf()
    val ts = res.numElements().toInt()
    
    when (a.type) {
        GGMLType.F32 -> {
            val resultData = FloatArray(ts)
            res.data = resultData
            applyNDIter(a, ts) { flatIdx, ind ->
                val value = a.getFloat(graphAllocator, *ind)
                resultData[flatIdx] = value * value
            }
        }
        GGMLType.F16 -> {
            val resultData = ShortArray(ts)
            res.data = resultData
            applyNDIter(a, ts) { flatIdx, ind ->
                val value = halfToFloat(a.getHalf(graphAllocator, *ind))
                resultData[flatIdx] = floatToHalf(value * value)
            }
        }
        GGMLType.I32 -> {
            val resultData = IntArray(ts)
            res.data = resultData
            applyNDIter(a, ts) { flatIdx, indices ->
                val value = a.getInt(graphAllocator, *indices).toLong()
                val squared = value * value
                // Check for overflow
                if (squared > Int.MAX_VALUE) {
                    resultData[flatIdx] = Int.MAX_VALUE
                } else if (squared < Int.MIN_VALUE) {
                    resultData[flatIdx] = Int.MIN_VALUE
                } else {
                    resultData[flatIdx] = squared.toInt()
                }
            }
        }
        GGMLType.I16 -> {
            val resultData = ShortArray(ts)
            res.data = resultData
            applyNDIter(a, ts) { flatIdx, indices ->
                val value = a.getShort(graphAllocator, *indices).toInt()
                val squared = value * value
                resultData[flatIdx] = squared.coerceIn(Short.MIN_VALUE.toInt(), Short.MAX_VALUE.toInt()).toShort()
            }
        }
        GGMLType.I64 -> {
            val resultData = LongArray(ts)
            res.data = resultData
            applyNDIter(a, ts) { flatIdx, indices ->
                val value = a.getLong(graphAllocator, *indices)
                // Check for overflow by comparing to sqrt(Long.MAX_VALUE)
                if (kotlin.math.abs(value) > 3037000499L) { // Approximate sqrt(Long.MAX_VALUE)
                    resultData[flatIdx] = if (value >= 0) Long.MAX_VALUE else Long.MAX_VALUE
                } else {
                    resultData[flatIdx] = value * value
                }
            }
        }
        GGMLType.Q4_0, GGMLType.Q4_1, GGMLType.Q5_0, GGMLType.Q5_1, GGMLType.Q8_0, GGMLType.Q8_1 -> {
            val af = dequantizeTensor(graphAllocator, a)
            val rf = computeSqr(graphAllocator, context, af)
            val qr = quantizeTensor(graphAllocator, rf, a.type)
            res.data = qr.data
        }
        else -> throw NotImplementedError("computeSqr NI for type ${a.type}")
    }
    return res
}

/**
 * Compute element-wise square root (SQRT) operation.
 * For each element x in tensor a, compute sqrt(x).
 */
fun computeSqrt(graphAllocator: GGMLGraphAllocator, @Suppress("unused") context: GGMLContext, a: GGMLTensor): GGMLTensor {
    val res = GGMLTensor(a.type)
    res.ne = a.ne.copyOf()
    res.nb = a.nb.copyOf()
    val ts = res.numElements().toInt()
    
    when (a.type) {
        GGMLType.F32 -> {
            val resultData = FloatArray(ts)
            res.data = resultData
            applyNDIter(a, ts) { flatIdx, ind ->
                val value = a.getFloat(graphAllocator, *ind)
                resultData[flatIdx] = if (value < 0.0f) Float.NaN else kotlin.math.sqrt(value)
            }
        }
        GGMLType.F16 -> {
            val resultData = ShortArray(ts)
            res.data = resultData
            applyNDIter(a, ts) { flatIdx, ind ->
                val value = halfToFloat(a.getHalf(graphAllocator, *ind))
                val sqrtValue = if (value < 0.0f) Float.NaN else kotlin.math.sqrt(value)
                resultData[flatIdx] = floatToHalf(sqrtValue)
            }
        }
        GGMLType.I32 -> {
            val resultData = IntArray(ts)
            res.data = resultData
            applyNDIter(a, ts) { flatIdx, indices ->
                val value = a.getInt(graphAllocator, *indices)
                if (value < 0) {
                    throw IllegalArgumentException("Cannot compute square root of negative integer: $value")
                }
                resultData[flatIdx] = kotlin.math.sqrt(value.toDouble()).toInt()
            }
        }
        GGMLType.I16 -> {
            val resultData = ShortArray(ts)
            res.data = resultData
            applyNDIter(a, ts) { flatIdx, indices ->
                val value = a.getShort(graphAllocator, *indices).toInt()
                if (value < 0) {
                    throw IllegalArgumentException("Cannot compute square root of negative integer: $value")
                }
                resultData[flatIdx] = kotlin.math.sqrt(value.toDouble()).toInt().coerceIn(Short.MIN_VALUE.toInt(), Short.MAX_VALUE.toInt()).toShort()
            }
        }
        GGMLType.I64 -> {
            val resultData = LongArray(ts)
            res.data = resultData
            applyNDIter(a, ts) { flatIdx, indices ->
                val value = a.getLong(graphAllocator, *indices)
                if (value < 0) {
                    throw IllegalArgumentException("Cannot compute square root of negative long: $value")
                }
                resultData[flatIdx] = kotlin.math.sqrt(value.toDouble()).toLong()
            }
        }
        GGMLType.Q4_0, GGMLType.Q4_1, GGMLType.Q5_0, GGMLType.Q5_1, GGMLType.Q8_0, GGMLType.Q8_1 -> {
            val af = dequantizeTensor(graphAllocator, a)
            val rf = computeSqrt(graphAllocator, context, af)
            val qr = quantizeTensor(graphAllocator, rf, a.type)
            res.data = qr.data
        }
        else -> throw NotImplementedError("computeSqrt NI for type ${a.type}")
    }
    return res
>>>>>>> e51c9073
}

[end of src/nativeMain/kotlin/ai/solace/llamakotlin/core/GGMLComputeOps.kt]

[end of src/nativeMain/kotlin/ai/solace/llamakotlin/core/GGMLComputeOps.kt]<|MERGE_RESOLUTION|>--- conflicted
+++ resolved
@@ -1367,7 +1367,6 @@
     return res
 }
 
-<<<<<<< HEAD
 // K-Quant Block Quantization Functions
 
 /**
@@ -2002,7 +2001,8 @@
             dest[elementIdx++] = quantizedValue.toFloat() * d
         }
     }
-=======
+}
+
 /**
  * Compute element-wise square (SQR) operation.
  * For each element x in tensor a, compute x^2.
@@ -2078,6 +2078,81 @@
     }
     return res
 }
+/**
+ * Compute element-wise square (SQR) operation.
+ * For each element x in tensor a, compute x^2.
+ */
+fun computeSqr(graphAllocator: GGMLGraphAllocator, @Suppress("unused") context: GGMLContext, a: GGMLTensor): GGMLTensor {
+    val res = GGMLTensor(a.type)
+    res.ne = a.ne.copyOf()
+    res.nb = a.nb.copyOf()
+    val ts = res.numElements().toInt()
+    
+    when (a.type) {
+        GGMLType.F32 -> {
+            val resultData = FloatArray(ts)
+            res.data = resultData
+            applyNDIter(a, ts) { flatIdx, ind ->
+                val value = a.getFloat(graphAllocator, *ind)
+                resultData[flatIdx] = value * value
+            }
+        }
+        GGMLType.F16 -> {
+            val resultData = ShortArray(ts)
+            res.data = resultData
+            applyNDIter(a, ts) { flatIdx, ind ->
+                val value = halfToFloat(a.getHalf(graphAllocator, *ind))
+                resultData[flatIdx] = floatToHalf(value * value)
+            }
+        }
+        GGMLType.I32 -> {
+            val resultData = IntArray(ts)
+            res.data = resultData
+            applyNDIter(a, ts) { flatIdx, indices ->
+                val value = a.getInt(graphAllocator, *indices).toLong()
+                val squared = value * value
+                // Check for overflow
+                if (squared > Int.MAX_VALUE) {
+                    resultData[flatIdx] = Int.MAX_VALUE
+                } else if (squared < Int.MIN_VALUE) {
+                    resultData[flatIdx] = Int.MIN_VALUE
+                } else {
+                    resultData[flatIdx] = squared.toInt()
+                }
+            }
+        }
+        GGMLType.I16 -> {
+            val resultData = ShortArray(ts)
+            res.data = resultData
+            applyNDIter(a, ts) { flatIdx, indices ->
+                val value = a.getShort(graphAllocator, *indices).toInt()
+                val squared = value * value
+                resultData[flatIdx] = squared.coerceIn(Short.MIN_VALUE.toInt(), Short.MAX_VALUE.toInt()).toShort()
+            }
+        }
+        GGMLType.I64 -> {
+            val resultData = LongArray(ts)
+            res.data = resultData
+            applyNDIter(a, ts) { flatIdx, indices ->
+                val value = a.getLong(graphAllocator, *indices)
+                // Check for overflow by comparing to sqrt(Long.MAX_VALUE)
+                if (kotlin.math.abs(value) > 3037000499L) { // Approximate sqrt(Long.MAX_VALUE)
+                    resultData[flatIdx] = if (value >= 0) Long.MAX_VALUE else Long.MAX_VALUE
+                } else {
+                    resultData[flatIdx] = value * value
+                }
+            }
+        }
+        GGMLType.Q4_0, GGMLType.Q4_1, GGMLType.Q5_0, GGMLType.Q5_1, GGMLType.Q8_0, GGMLType.Q8_1 -> {
+            val af = dequantizeTensor(graphAllocator, a)
+            val rf = computeSqr(graphAllocator, context, af)
+            val qr = quantizeTensor(graphAllocator, rf, a.type)
+            res.data = qr.data
+        }
+        else -> throw NotImplementedError("computeSqr NI for type ${a.type}")
+    }
+    return res
+}
 
 /**
  * Compute element-wise square root (SQRT) operation.
@@ -2149,7 +2224,6 @@
         else -> throw NotImplementedError("computeSqrt NI for type ${a.type}")
     }
     return res
->>>>>>> e51c9073
 }
 
 [end of src/nativeMain/kotlin/ai/solace/llamakotlin/core/GGMLComputeOps.kt]
